import json
from functools import lru_cache

import tqdm
from permacache import drop_if_equal, permacache, stable_hash

from imperative_stitch.compress.julia_stitch import run_julia_stitch
from imperative_stitch.data.compression_testing_code import compression_testing_code
from imperative_stitch.parser import python_to_s_exp


@permacache(
    "imperative_stitch/data/stitch_output_set/run_stitch_cached_11",
    key_function=dict(
        c=stable_hash,
        root_states=drop_if_equal(("S", "seqS")),
        iters=drop_if_equal(1),
        metavariables_anywhere=drop_if_equal(False),
    ),
)
def run_stitch_cached(
    c, root_states=("S", "seqS"), iters=1, metavariables_anywhere=False
):
    return run_julia_stitch(
        c,
        stitch_jl_dir="../Stitch.jl/",
        iters=iters,
        max_arity=4,
        quiet=False,
        # TODO we should be able to root abstractions at E
        root_states=root_states,
        metavariable_statements=False,
        metavariables_anywhere=metavariables_anywhere,
    )


@permacache(
    "imperative_stitch/data/stitch_output_set/stitch_output_set_15",
    key_function=dict(
        root_states=drop_if_equal(("S", "seqS")),
        iters=drop_if_equal(1),
        metavariables_anywhere=drop_if_equal(False),
    ),
)
def stitch_output_set(
    amount, root_states=("S", "seqS"), iters=1, metavariables_anywhere=False
):
    sets = compression_testing_code(amount * 10)

    results = []

    pbar = tqdm.tqdm(total=amount)

    for datum in sets:
        s = datum["solutions"][:10]
        if len(json.dumps(s)) > 5000:
            continue
        c = [
            python_to_s_exp(code, renderer_kwargs=dict(columns=float("inf")))
            for code in s
        ]

        abstractions, rewritten = run_stitch_cached(
            c,
            root_states=root_states,
            iters=iters,
            metavariables_anywhere=metavariables_anywhere,
        )

        result = dict(
            code=c,
            abstractions=abstractions,
            rewritten=rewritten,
            inputs=datum["inputs"],
            outputs=datum["outputs"],
        )

        results.append(result)
        pbar.update(1)

        if len(results) >= amount:
            pbar.close()
            break

    return results


@lru_cache(maxsize=1)
def load_stitch_output_set():
    with open("data/stitch_output_set.json") as f:
        return json.load(f)


@lru_cache(maxsize=1)
def load_stitch_output_set_no_dfa():
    with open("data/stitch_output_set_no_dfa.json") as f:
        return json.load(f)


@lru_cache(maxsize=1)
def load_annies_compressed_dataset():
    with open("data/annies_compressed_dataset.json") as f:
        return json.load(f)


def main():
    small = stitch_output_set(10)
    with open("data/stitch_output_set_small.json", "w") as f:
        json.dump(small, f, indent=2)

    full = stitch_output_set(100)
    with open("data/stitch_output_set.json", "w") as f:
        json.dump(full, f, indent=2)

    no_dfa = stitch_output_set(
<<<<<<< HEAD
        10, iters=20, root_states=None, metavariables_anywhere=True
=======
        100, iters=20, root_states=None, metavariables_anywhere=True
>>>>>>> f8b3b9db
    )
    with open("data/stitch_output_set_no_dfa.json", "w") as f:
        json.dump(no_dfa, f, indent=2)


if __name__ == "__main__":
    main()<|MERGE_RESOLUTION|>--- conflicted
+++ resolved
@@ -113,11 +113,7 @@
         json.dump(full, f, indent=2)
 
     no_dfa = stitch_output_set(
-<<<<<<< HEAD
-        10, iters=20, root_states=None, metavariables_anywhere=True
-=======
         100, iters=20, root_states=None, metavariables_anywhere=True
->>>>>>> f8b3b9db
     )
     with open("data/stitch_output_set_no_dfa.json", "w") as f:
         json.dump(no_dfa, f, indent=2)
