--- conflicted
+++ resolved
@@ -123,7 +123,6 @@
         )
 
     @classmethod
-<<<<<<< HEAD
     def from_programs_de_bruijn(cls, *programs, root, dfa, abstrs, de_bruijn_limit):
         from imperative_stitch.utils.def_use_mask.canonicalize_de_bruijn import (
             canonicalize_de_bruijn,
@@ -139,23 +138,6 @@
         #     canonicalize_de_bruijn([x], [root], dfa, abstrs, de_bruijn_limit)[0]
         #     for x, root in zip(programs_all, roots_all)
         # ]
-=======
-    def from_programs_de_bruijn(
-        cls, *programs, root, dfa, abstrs, max_explicit_dbvar_index
-    ):
-        programs_all, roots_all = cls.create_program_list(
-            *programs, root=root, abstrs=abstrs
-        )
-        programs_all = [
-            x.to_type_annotated_de_bruijn_ns_s_exp(
-                dfa,
-                root,
-                max_explicit_dbvar_index=max_explicit_dbvar_index,
-                abstrs=abstrs,
-            )
-            for x, root in zip(programs_all, roots_all)
-        ]
->>>>>>> bf1864f7
         subset = cls.from_type_annotated_s_exps(programs_all)
         return programs_all[: len(programs)], subset
 
