import copy
from collections import defaultdict
from dataclasses import dataclass
from typing import Dict, List, Tuple, Union

import neurosym as ns
import numpy as np

from imperative_stitch.compress.abstraction import Abstraction
from imperative_stitch.parser.parsed_ast import ParsedAST
from imperative_stitch.utils.def_use_mask.extra_var import (
    canonicalized_python_name_as_leaf,
)
from imperative_stitch.utils.types import SEPARATOR

from .classify_nodes import BAD_TYPES, classify_nodes_in_program


@dataclass
class DSLSubset:
    """
    Represents a subset of the python DSL. This is represented as
        - a dictionary from sequential type to a list of lengths.
        - a dictionary from types to a list of leaves of that type
    """

    lengths_by_sequence_type: Dict[str, List[int]]
    leaves: Dict[str, List[str]]
    include_dbvars: bool

    @classmethod
    def fit_dsl_to_programs_and_output_s_exps(
        cls,
        dfa,
        *programs: Tuple[ParsedAST, ...],
        root: Union[str, Tuple[str, ...]],
        abstrs: Tuple[Abstraction] = (),
        to_s_exp=lambda program, dfa, root_sym: program.to_type_annotated_ns_s_exp(
            dfa, root_sym
        ),
        include_variables=False,
    ):
        """
        See from_program for details. This function returns both the programs and the subset.
        """
        num_programs = len(programs)
        programs, root = cls.create_program_list(*programs, root=root, abstrs=abstrs)
        programs = [
            to_s_exp(program, dfa, root_sym)
            for program, root_sym in zip(programs, root)
        ]

        subset = cls.from_type_annotated_s_exps(
            programs, include_variables=include_variables
        )
        return programs[:num_programs], subset

    @classmethod
    def from_program(
        cls,
        dfa,
        *programs: Tuple[ParsedAST, ...],
        root: Union[str, Tuple[str, ...]],
        abstrs: Tuple[Abstraction] = (),
        to_s_exp=lambda program, dfa, root_sym: program.to_type_annotated_ns_s_exp(
            dfa, root_sym
        ),
        include_variables=False,
    ):
        """
        Construct a DSLSubset from a list of programs. The subset contains all the
            sequence lengths and leaves that appear in the programs.

        Args:
            dfa: the dfa of the DSL
            programs: the programs to extract the subset from
            root: the root symbol of the DSL. If a tuple is passed, it must
                be the same length as the programs, providing a root symbol for each program.
            abstrs: abstractions: their bodies will be added to the list of programs
            to_s_exp: a function that converts a program to a type-annotated s-expression. By
                default it uses the ParsedAST.to_type_annotated_ns_s_exp method.
        """
        _, subset = cls.fit_dsl_to_programs_and_output_s_exps(
            dfa,
            *programs,
            root=root,
            abstrs=abstrs,
            to_s_exp=to_s_exp,
            include_variables=include_variables,
        )
        return subset

    @classmethod
    def create_program_list(
        cls,
        *programs: Tuple[ParsedAST, ...],
        root: Union[str, Tuple[str, ...]],
        abstrs: Tuple[Abstraction] = (),
    ):
        if isinstance(root, tuple):
            if len(root) != len(programs):
                raise ValueError(
                    "The length of the root should be the same as the number of programs, but was"
                    f" {len(root)} and {len(programs)} respectively."
                )
            root = list(root)
        else:
            assert isinstance(root, str)
            root = [root] * len(programs)
        abstrs_dict = {a.name: a for a in abstrs}
        programs = list(programs) + [
            a.body.abstraction_calls_to_bodies(abstrs_dict) for a in abstrs
        ]
        root += [a.dfa_root for a in abstrs]
        return programs, root

    @classmethod
    def from_type_annotated_s_exps(cls, s_exps, *, include_variables=False):
        """
        Construct a DSLSubset from a list of type-annotated s-expressions. Used by
            DSLSubset.from_program.
        """
        # pylint: disable=cyclic-import
        from .def_use_mask.canonicalize_de_bruijn import create_de_bruijn_child

        de_bruijn_new = create_de_bruijn_child(0, 1).symbol
        num_vars = 0
        lengths_by_list_type = defaultdict(set)
        leaves = defaultdict(set)
        for program in s_exps:
            for node in traverse(program):
                if node.symbol == de_bruijn_new:
                    num_vars += 1
                symbol, state, *_ = node.symbol.split(SEPARATOR)
                state = unclean_type(state)
                assert isinstance(node, ns.SExpression)
                if is_sequence(state, symbol):
                    lengths_by_list_type[state].add(len(node.children))
                elif len(node.children) == 0 and not symbol.startswith("fn_"):
                    leaves[state].add(symbol)
        if include_variables:
            for var in range(num_vars):
                leaves["Name"].add(canonicalized_python_name_as_leaf(var))
        return cls(
            lengths_by_sequence_type={
                k: sorted(v) for k, v in lengths_by_list_type.items()
            },
            leaves={k: sorted(v) for k, v in leaves.items()},
            include_dbvars=num_vars > 0,
        )

    @classmethod
    def from_programs_de_bruijn(
        cls, *programs, root, dfa, abstrs, max_explicit_dbvar_index
    ):
        from imperative_stitch.utils.def_use_mask.canonicalize_de_bruijn import (
            canonicalize_de_bruijn,
        )

        programs_all, roots_all = cls.create_program_list(
            *programs, root=root, abstrs=abstrs
        )
        programs_all = canonicalize_de_bruijn(
            programs_all, roots_all, dfa, abstrs, max_explicit_dbvar_index
        )
<<<<<<< HEAD
        # programs_all = [
        #     canonicalize_de_bruijn([x], [root], dfa, abstrs, max_explicit_dbvar_index)[0]
        #     for x, root in zip(programs_all, roots_all)
        # ]
=======
>>>>>>> 08d9cac9
        subset = cls.from_type_annotated_s_exps(programs_all)
        return programs_all[: len(programs)], subset

    def fill_in_missing_lengths(self):
        """
        Fill in "missing lengths" for each sequence type. E.g., if the lengths
            of a sequence type are [1, 3], this function will add 2 to the list.
        """
        lengths_new = {
            seq_type: list(range(min(lengths), max(lengths) + 1))
            for seq_type, lengths in self.lengths_by_sequence_type.items()
        }
        return DSLSubset(
            lengths_by_sequence_type=lengths_new,
            leaves=self.leaves,
            include_dbvars=self.include_dbvars,
        )


def traverse(s_exp):
    yield s_exp
    for child in s_exp.children:
        yield from traverse(child)


def is_sequence_type(x):
    x = ns.parse_type(x)
    if isinstance(x, ns.ListType):
        return True
    if not isinstance(x, ns.AtomicType):
        return False
    return x.name == "seqS"


def is_sequence_symbol(x):
    return x in ["/seq", "/subseq", "list", "/choiceseq"]


def is_sequence(type_name, head_symbol):
    if head_symbol.startswith("fn_") or head_symbol.startswith("var-"):
        return False
    seq_type = is_sequence_type(type_name)
    seq_symbol = is_sequence_symbol(head_symbol)
    assert seq_type == seq_symbol or type_name in BAD_TYPES, (
        seq_type,
        seq_symbol,
        type_name,
        head_symbol,
    )
    return seq_type or seq_symbol


def clean_type(x):
    """
    Replace [] with __ in the type name
    """
    return x.replace("[", "_").replace("]", "_")


def unclean_type(x):
    """
    Replace __ with [] in the type name
    """
    if "_" not in x:
        return x
    assert x.count("_") == 2, x
    return x.replace("_", "[", 1).replace("_", "]", 1)


def create_dsl(dfa, dsl_subset, start_state, dslf=None):
    from .def_use_mask.canonicalize_de_bruijn import (
        dbvar_successor_symbol,
        dbvar_wrapper_symbol_by_root_type,
    )

    if dslf is None:
        dslf = ns.DSLFactory()
    for target in dfa:
        for prod in dfa[target]:
            if is_sequence(target, prod):
                assert len(dfa[target][prod]) == 1
                for length in dsl_subset.lengths_by_sequence_type.get(target, []):
                    typ = ns.ArrowType(
                        (ns.parse_type(dfa[target][prod][0]),) * length,
                        ns.parse_type(target),
                    )
                    dslf.concrete(
                        prod + SEPARATOR + clean_type(target) + SEPARATOR + str(length),
                        ns.render_type(typ),
                        None,
                    )
            else:
                typ = ns.ArrowType(
                    tuple(ns.parse_type(x) for x in dfa[target][prod]),
                    ns.parse_type(target),
                )
                dslf.concrete(
                    prod + SEPARATOR + clean_type(target), ns.render_type(typ), None
                )
    for target, leaves in dsl_subset.leaves.items():
        for constant in leaves:
            typ = ns.ArrowType((), ns.parse_type(target))
            dslf.concrete(constant + SEPARATOR + target, ns.render_type(typ), None)
    if dsl_subset.include_dbvars:
        dslf.concrete(dbvar_successor_symbol, "DBV -> DBV", None)
        for root_type, sym in dbvar_wrapper_symbol_by_root_type.items():
            dslf.concrete(sym, f"DBV -> {root_type}", None)
    dslf.prune_to(start_state, tolerate_pruning_entire_productions=True)
    return dslf.finalize()


def create_smoothing_mask(dsl_full, dsl_subset):
    symbols_full = dsl_full.ordered_symbols(include_root=True)
    symbols_subset = set(dsl_subset.ordered_symbols(include_root=True))
    return np.array([s in symbols_subset for s in symbols_full])


def add_disambiguating_type_tags(dfa, prog, start_state):
    prog = copy.deepcopy(prog)
    node_id_to_new_symbol = {}
    for node, tag in classify_nodes_in_program(dfa, prog, start_state):
        assert isinstance(node, ns.SExpression), node
        new_symbol = node.symbol + SEPARATOR + clean_type(tag)
        if is_sequence(tag, node.symbol):
            new_symbol += SEPARATOR + str(len(node.children))
        node_id_to_new_symbol[id(node)] = new_symbol
    return replace_symbols(prog, node_id_to_new_symbol)


def replace_symbols(program, id_to_sym):
    return ns.SExpression(
        id_to_sym[id(program)],
        tuple(replace_symbols(c, id_to_sym) for c in program.children),
    )


def replace_nodes(program, id_to_node):
    if id(program) in id_to_node:
        return id_to_node[id(program)]
    return ns.SExpression(
        program.symbol,
        tuple(replace_nodes(c, id_to_node) for c in program.children),
    )<|MERGE_RESOLUTION|>--- conflicted
+++ resolved
@@ -163,13 +163,6 @@
         programs_all = canonicalize_de_bruijn(
             programs_all, roots_all, dfa, abstrs, max_explicit_dbvar_index
         )
-<<<<<<< HEAD
-        # programs_all = [
-        #     canonicalize_de_bruijn([x], [root], dfa, abstrs, max_explicit_dbvar_index)[0]
-        #     for x, root in zip(programs_all, roots_all)
-        # ]
-=======
->>>>>>> 08d9cac9
         subset = cls.from_type_annotated_s_exps(programs_all)
         return programs_all[: len(programs)], subset
 
