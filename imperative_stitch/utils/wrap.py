--- conflicted
+++ resolved
@@ -42,11 +42,6 @@
 
 
 def wrap(code, fn_name="_main"):
-<<<<<<< HEAD
-    result = ast.unparse(ast.fix_missing_locations(wrap_ast(ast.parse(code), fn_name)))
-    assert isinstance(result, str)
-    return result
-=======
     return ast.unparse(ast.fix_missing_locations(wrap_ast(ast.parse(code), fn_name)))
 
 
@@ -56,7 +51,6 @@
     if body and isinstance(body[-1], ast.Return):
         body[-1] = ast.Expr(value=body[-1].value)
     return body
->>>>>>> 5c098a6e
 
 
 def unwrap_ast(code):
@@ -78,11 +72,7 @@
     body = body[len(imports) :]
     assert len(body) == 2
     assert isinstance(body[0], ast.FunctionDef)
-<<<<<<< HEAD
-    output = imports + body[0].body
-=======
     output = imports + clean_for_unwrap(body[0].body)
->>>>>>> 5c098a6e
     assert ast.unparse(body[1]) == f"{body[0].name}()", (
         ast.unparse(body[1]),
         body[0].name,
@@ -90,7 +80,6 @@
     return ast.Module(body=output, type_ignores=[])
 
 
-<<<<<<< HEAD
 def add_sentinel(code):
     """
     Add a __sentinel__ to the front of the code.
@@ -113,8 +102,4 @@
                 result.append([])
                 continue
         result[-1].append(line)
-    return [ast.Module(body=lines, type_ignores=[]) for lines in result]
-=======
-def unwrap(code):
-    return ast.unparse(unwrap_ast(ast.parse(code)))
->>>>>>> 5c098a6e
+    return [ast.Module(body=lines, type_ignores=[]) for lines in result]