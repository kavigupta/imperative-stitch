import copy
import json

import neurosym as ns
from frozendict import frozendict

<<<<<<< HEAD
SYMBOL_TYPES = ("Name", "NullableName", "NameStr", "NullableNameStr")
=======
SYMBOL_TYPES = ("Name", "NameStr", "NullableNameStr")
>>>>>>> 433f6280


def export_dfa(*, abstrs=frozendict({})):
    """
    Takes a transition dictionary of the form above and converts
        it to a dict[state, dict[tag, list[state]]].

    """

    if isinstance(abstrs, (list, tuple)):
        abstrs = {x.name: x for x in abstrs}

    assert isinstance(abstrs, (dict, frozendict)), f"expected dict, got {abstrs}"

    result = copy.deepcopy(ns.python_dfa())

    for k, abstr in abstrs.items():
        assert k == abstr.name, (k, abstr.name)
        result[abstr.dfa_root][k] = (
            abstr.dfa_metavars + abstr.dfa_symvars + abstr.dfa_choicevars
        )

    return result


if __name__ == "__main__":
    print(json.dumps(export_dfa(), indent=2))<|MERGE_RESOLUTION|>--- conflicted
+++ resolved
@@ -4,11 +4,7 @@
 import neurosym as ns
 from frozendict import frozendict
 
-<<<<<<< HEAD
-SYMBOL_TYPES = ("Name", "NullableName", "NameStr", "NullableNameStr")
-=======
 SYMBOL_TYPES = ("Name", "NameStr", "NullableNameStr")
->>>>>>> 433f6280
 
 
 def export_dfa(*, abstrs=frozendict({})):
