--- conflicted
+++ resolved
@@ -194,23 +194,6 @@
     return [compute_match(transition, field, default="X") for field in fields]
 
 
-<<<<<<< HEAD
-def compute_types_each(t, state):
-    if isinstance(t, list):
-        for x in t:
-            yield from compute_types_each(x, state)
-        return
-    if isinstance(t, ast.AST):
-        yield t, state
-        fields = t._fields
-        states = compute_transition(TRANSITIONS, state, type(t), fields)
-        assert states is not None, (t, state)
-        for f, new_state in zip(fields, states):
-            yield from compute_types_each(getattr(t, f), new_state)
-
-
-=======
->>>>>>> 50f10ef6
 def flatten_types(ts):
     if isinstance(ts, (list, tuple)):
         for x in ts:
