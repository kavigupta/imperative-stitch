--- conflicted
+++ resolved
@@ -1,9 +1,4 @@
-<<<<<<< HEAD
-import ast
-
 import neurosym as ns
-=======
->>>>>>> ec4c47d8
 from imperative_stitch.parser.parse_python import fields_for_node
 
 
