--- conflicted
+++ resolved
@@ -1,8 +1,6 @@
 import ast
 
-<<<<<<< HEAD
 import neurosym as ns
-=======
 from imperative_stitch.parser.parse_python import fields_for_node
 
 
@@ -12,7 +10,6 @@
     node_fields = fields_for_node(node)
     assert set(fields) == set(node_fields)
     return [node_fields.index(f) for f in fields]
->>>>>>> b143e04d
 
 
 def python_node_dictionary():
