--- conflicted
+++ resolved
@@ -16,19 +16,12 @@
     return result
 
 
-<<<<<<< HEAD
-def abstraction_dictionary(abstrs):
-    result = {}
-    for abstr in abstrs:
-        result[abstr.name + "~" + abstr.dfa_root] = abstr.arguments_traversal_order()
-=======
 def python_node_ordering_with_abstractions(abstrs):
     result = python_node_dictionary()
     for abstr in abstrs:
         result[abstr.name + "~" + abstr.dfa_root] = abstr.arguments_traversal_order(
             result
         )
->>>>>>> 5f89ea1f
     return result
 
 
@@ -37,16 +30,9 @@
     Orders the subnodes of a node according to a dictionary.
     """
 
-<<<<<<< HEAD
     def __init__(self, dist, abstrs):
         super().__init__(
             dist,
-            {**python_node_dictionary(), **abstraction_dictionary(abstrs)},
-=======
-    def __init__(self, dist):
-        super().__init__(
-            dist,
-            python_node_ordering_with_abstractions([]),
->>>>>>> 5f89ea1f
+            python_node_ordering_with_abstractions(abstrs),
             tolerate_missing=True,
         )