from .handler import ConstructHandler, Handler


def create_target_handler(
    position: int, root_symbol: int, mask, defined_production_idxs, config
):
    """
    Create a target handler for the given root symbol.
    """
    targets_map = {
        "Name~L": NameTargetHandler,
        "arg~A": ArgTargetHandler,
        "alias~alias": AliasTargetHandler,
        "const-None~A": NonCollectingTargetHandler,
        "Subscript~L": NonCollectingTargetHandler,
        "Attribute~L": NonCollectingTargetHandler,
        "Tuple~L": TupleLHSHandler,
        "List~L": ListLHSHandler,
        "_starred_content~L": PassthroughLHSHandler,
        "_starred_starred~L": PassthroughLHSHandler,
        "Starred~L": StarredHandler,
        "arguments~As": ArgumentsHandler,
    }

    symbol = root_symbol
    symbol = mask.id_to_name(symbol)
<<<<<<< HEAD
    pulled = config.pull_handler(position, symbol, mask, defined_production_idxs)
    if pulled is not None:
        return pulled

    hook = config.get_hook(symbol)
    if hook is not None:
        return hook.pull_handler(
            position,
            symbol,
            mask,
            defined_production_idxs,
            config,
            handler_fn=create_target_handler,
        )
=======
    pulled = config.pull_handler(
        position,
        symbol,
        mask,
        defined_production_idxs,
        handler_fn=create_target_handler,
    )
    if pulled is not None:
        return pulled

>>>>>>> 65900dab
    if symbol.startswith("list"):
        return PassthroughLHSHandler(mask, defined_production_idxs, config)
    return targets_map[symbol](mask, defined_production_idxs, config)


class TargetHandler(Handler):
    """
    Handler that collects targets.
    """

    def __init__(self, mask, defined_production_idxs, config):
        super().__init__(mask, defined_production_idxs, config)
        self.defined_symbols = []

    def on_child_exit(self, position: int, symbol: int, child: Handler):
        if hasattr(child, "defined_symbols"):
            self.defined_symbols += child.defined_symbols


class TargetConstructHandler(TargetHandler, ConstructHandler):
    def __init__(self, mask, defined_production_idxs, config):
        TargetHandler.__init__(self, mask, defined_production_idxs, config)
        ConstructHandler.__init__(self, mask, defined_production_idxs, config)


class PassthroughLHSHandler(TargetHandler):
    """
    Pass through handler that does not collect any information,
        instead it just targets the children at the given indices.

    If indices is None, it will target all children.
    """

    def on_child_enter(self, position: int, symbol: int) -> Handler:
        if self.is_defining(position):
            return self.target_child(position, symbol)
        return super().on_child_enter(position, symbol)

    def is_defining(self, position: int) -> bool:
        return True


class PassthroughLHSConstructHandler(PassthroughLHSHandler, TargetConstructHandler):
    use_fields: list[str] = None

    def __init__(self, mask, defined_production_idxs, config):
        PassthroughLHSHandler.__init__(self, mask, defined_production_idxs, config)
        TargetConstructHandler.__init__(self, mask, defined_production_idxs, config)

        self.indices = [self.child_fields[x] for x in self.use_fields]

    def is_defining(self, position: int) -> bool:
        return self.indices is None or position in self.indices


class NonCollectingTargetHandler(PassthroughLHSHandler):
    """
    This is for LHS values where nothing is actually being defined (e.g., Subscript, Attribute, etc.)
    """

    def is_defining(self, position: int) -> bool:
        return False


class StarredHandler(PassthroughLHSConstructHandler):
    name = "Starred~L"
    use_fields = ["value"]


class ArgumentsHandler(PassthroughLHSConstructHandler):
    name = "arguments~As"
    use_fields = ("posonlyargs", "args", "vararg", "kwonlyargs", "kwarg")


class TupleLHSHandler(PassthroughLHSConstructHandler):
    """
    This is for LHS values where nothing is actually being defined (e.g., Subscript, Attribute, etc.)
    """

    name = "Tuple~L"
    use_fields = ["elts"]


class ListLHSHandler(TupleLHSHandler):
    name = "List~L"


class NameTargetHandler(TargetConstructHandler):
    name = "Name~Name"
    # will select the last of these that is defined
    name_nodes = {"id"}

    def on_child_enter(self, position: int, symbol: int) -> Handler:
        if self.is_defining(position):
            # for alias, we don't want to keep None
            if self.mask.id_to_name(symbol) != "const-None~NullableNameStr":
                self.defined_symbols = [symbol]
        return super().on_child_enter(position, symbol)

    def is_defining(self, position: int) -> bool:
        return any(position == self.child_fields[x] for x in self.name_nodes)


class ArgTargetHandler(NameTargetHandler):
    name = "arg~arg"
    name_nodes = {"arg"}


class AliasTargetHandler(NameTargetHandler):
    name = "alias~alias"
    name_nodes = {"name", "asname"}<|MERGE_RESOLUTION|>--- conflicted
+++ resolved
@@ -24,22 +24,6 @@
 
     symbol = root_symbol
     symbol = mask.id_to_name(symbol)
-<<<<<<< HEAD
-    pulled = config.pull_handler(position, symbol, mask, defined_production_idxs)
-    if pulled is not None:
-        return pulled
-
-    hook = config.get_hook(symbol)
-    if hook is not None:
-        return hook.pull_handler(
-            position,
-            symbol,
-            mask,
-            defined_production_idxs,
-            config,
-            handler_fn=create_target_handler,
-        )
-=======
     pulled = config.pull_handler(
         position,
         symbol,
@@ -50,7 +34,6 @@
     if pulled is not None:
         return pulled
 
->>>>>>> 65900dab
     if symbol.startswith("list"):
         return PassthroughLHSHandler(mask, defined_production_idxs, config)
     return targets_map[symbol](mask, defined_production_idxs, config)
