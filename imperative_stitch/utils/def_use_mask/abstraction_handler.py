import neurosym as ns

from imperative_stitch.utils.def_use_mask.names import VARIABLE_REGEX

from .handler import Handler, default_handler


class AbstractionHandler(Handler):
    """
    Handler for an abstraction node. This effectively runs through
        the body of the abstraction, pausing at each abstraction variable
        to wait for the next node in the tree to be processed.

    E.g., in an abstraction node (fn_1 (Constant i2 1) &x:0), where fn_1 has body
            (Assign (Name %1 Store) #0)
        the handler would traverse Assign then Name, then pause, awaiting the
            next argument to be passed in. It would then get &x:0 passed in [since
            abstractions are processed in a custom order related to the ordering
            of the arguments' appearances in the body], and continue traversing,
            substituting &x:0 for the passed in node.

    The way this is accomplished is via the traverser field, which performs the
        traversal over the body of the abstraction. See AbstractionBodyTraverser
        for more information.

    handler_fn is used to create the default handler fn in the mask copy used to
        absorb the body of the abstraction. This is necessary because the handler
        could be something like a target handler.

    """

    def __init__(
        self,
        mask,
        defined_production_idxs,
        config,
        head_symbol,
        handler_fn=default_handler,
    ):
        super().__init__(mask, defined_production_idxs, config)
<<<<<<< HEAD
        ordering = self.mask.tree_dist.ordering.compute_order(
            self.mask.tree_dist.symbol_to_index[head_symbol]
        )
        assert ordering is not None, f"No ordering found for {head_symbol}"
        self._traversal_order_stack = ordering[::-1]
=======
        self._traversal_order_stack = self.mask.tree_dist.ordering.compute_order(
            self.mask.name_to_id(head_symbol)
        )[::-1]
>>>>>>> 56825c4d

        head_symbol = "~".join(head_symbol.split("~")[:-1])
        abstraction = config.abstractions[head_symbol]
        body = abstraction.body.to_type_annotated_ns_s_exp(
            config.dfa, abstraction.dfa_root
        )

        self.traverser = AbstractionBodyTraverser(
            mask,
            config,
            body,
            lambda mask_copy, sym: handler_fn(
                sym, mask_copy, self.defined_production_idxs, self.config
            ),
        )

    def on_child_enter(self, position: int, symbol: int) -> "Handler":
        """
        Make sure to collect the children of the abstraction, so it can
            be iterated once the abstraction is fully processed.
        """
        assert (
            self._traversal_order_stack.pop() == position
        ), "Incorrect traversal order"
        underlying = self.traverser.last_handler.on_child_enter(
            self.traverser.current_position, symbol
        )
        return CollectingHandler(symbol, underlying)

    def on_child_exit(self, position: int, symbol: int, child: "Handler"):
        self.traverser.last_handler.on_child_exit(
            self.traverser.current_position, symbol, child
        )
        self.traverser.new_argument(child.node)

    def is_defining(self, position: int) -> bool:
        return self.traverser.is_defining

    def currently_defined_indices(self) -> list[int]:
        return self.traverser.last_handler.currently_defined_indices()

    @property
    def defined_symbols(self):
        handler = self.traverser.last_handler
        return handler.defined_symbols if hasattr(handler, "defined_symbols") else set()


class AbstractionBodyTraverser:
    """
    This class is a coroutine that traverses the body of an abstraction.
        It does so via the ._body_handler coroutine, which is a generator that yields a
        boolean value indicating whether the current argument is defining a variable,
        and is sent the next node in the tree to process. This is done via a coroutine
        because that is the simplest way to have a recursive function that can pause.

    The coroutine iterates on a copy of the def-use mask, which is important because
        the original mask used to create the AbstractionHandler will be modified
        as the arguments to the abstraction are processed. The copy is created with
        a single handler, which is a default handler for the body.
    """

    def __init__(self, mask, config, body, create_handler):
        self.mask = mask
        self.config = config
        self.create_handler = create_handler

        self._body_handler = self.body_traversal_coroutine(body, 0)
        self._mask_copy = None
        self._is_defining = None
        self._position = None
        self._variables_to_reuse = {}

        self.new_argument(None)

    @property
    def last_handler(self):
        return self._mask_copy.handlers[-1]

    @property
    def current_position(self):
        assert self._position is not None
        return self._position

    @property
    def is_defining(self):
        assert self._is_defining is not None
        return self._is_defining

    def body_traversal_coroutine(self, node, position):
        if VARIABLE_REGEX.match(node.symbol):
            assert (
                self._mask_copy is not None
            ), "We do not support the identity abstraction"
            yield from self.handle_variable(node, position)
            return
        sym = self.mask.name_to_id(node.symbol)
        root = self._mask_copy is None
        if root:
            self._mask_copy = self.mask.with_handler(
                lambda mask_copy: self.create_handler(mask_copy, sym)
            )
        else:
            self._mask_copy.on_entry(position, sym)
        order = self.mask.tree_dist.ordering.order(sym, len(node.children))
        for i in order:
            yield from self.body_traversal_coroutine(node.children[i], i)
        if not root:
            self._mask_copy.on_exit(position, sym)

    def handle_variable(self, node, position):
        # If the node is a variable, check if it is one that has already been processed
        name = node.symbol
        if name in self._variables_to_reuse:
            yield from self.body_traversal_coroutine(
                self._variables_to_reuse[name], position
            )
        else:
            is_defining = self._mask_copy.handlers[-1].is_defining(position)
            node = yield is_defining, position
            self._variables_to_reuse[name] = node

    def new_argument(self, node):
        """
        Iterate through the body of the abstraction, and set the _is_defining and _position values.

        Args:
            node: The node to send to the coroutine. None if the coroutine is just starting,
                otherwise the argument that was just processed.
        """
        try:
            self._is_defining, self._position = self._body_handler.send(node)
        except StopIteration:
            pass


class CollectingHandler(Handler):
    """
    Wrapper around another handler that collects the node as it is being created.
    """

    def __init__(self, sym, underlying_handler):
        super().__init__(
            underlying_handler.mask,
            underlying_handler.currently_defined_indices(),
            underlying_handler.config,
        )
        self.underlying_handler = underlying_handler
        self.sym: int = sym
        self.children = {}

    @property
    def node(self):
        sym, arity = self.mask.id_to_name_and_arity(self.sym)
        assert (
            len(self.children) == arity
        ), f"{sym} expected {arity} children, got {len(self.children)}"
        return ns.SExpression(
            sym, [self.children[i].node for i in range(len(self.children))]
        )

    def on_enter(self):
        self.underlying_handler.on_enter()

    def on_exit(self):
        self.underlying_handler.on_exit()

    def on_child_enter(self, position: int, symbol: int) -> Handler:
        return CollectingHandler(
            symbol, self.underlying_handler.on_child_enter(position, symbol)
        )

    def on_child_exit(self, position: int, symbol: int, child: Handler):
        self.children[position] = child
        self.underlying_handler.on_child_exit(position, symbol, child)

    def is_defining(self, position: int) -> bool:
        return self.underlying_handler.is_defining(position)

    @property
    def defined_symbols(self):
        return self.underlying_handler.defined_symbols<|MERGE_RESOLUTION|>--- conflicted
+++ resolved
@@ -38,17 +38,11 @@
         handler_fn=default_handler,
     ):
         super().__init__(mask, defined_production_idxs, config)
-<<<<<<< HEAD
         ordering = self.mask.tree_dist.ordering.compute_order(
-            self.mask.tree_dist.symbol_to_index[head_symbol]
+            self.mask.name_to_id(head_symbol)
         )
         assert ordering is not None, f"No ordering found for {head_symbol}"
         self._traversal_order_stack = ordering[::-1]
-=======
-        self._traversal_order_stack = self.mask.tree_dist.ordering.compute_order(
-            self.mask.name_to_id(head_symbol)
-        )[::-1]
->>>>>>> 56825c4d
 
         head_symbol = "~".join(head_symbol.split("~")[:-1])
         abstraction = config.abstractions[head_symbol]
