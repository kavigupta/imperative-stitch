import copy
from dataclasses import dataclass
from typing import Dict, List

import neurosym as ns

from imperative_stitch.compress.abstraction import Abstraction
from imperative_stitch.utils.def_use_mask.handler import DefaultHandler
from imperative_stitch.utils.def_use_mask.names import GLOBAL_REGEX, NAME_REGEX
from imperative_stitch.utils.def_use_mask.ordering import PythonNodeOrdering


@dataclass
class DefUseMaskConfiguration:
    dfa: Dict
    abstractions: Dict[str, Abstraction]


class DefUseChainPreorderMask(ns.PreorderMask):
<<<<<<< HEAD
    def __init__(self, tree_dist, dsl, dfa, abstrs):
=======
    """
    Preorder mask that filters out symbols that are not defined at a given position.

    The idea is to have a stack of Handler objects, one for each node in the syntax tree.

    Args:
        tree_dist: The tree distribution that the mask is applied to.
        dsl: The domain-specific language that the mask is applied to.
    """

    def __init__(self, tree_dist, dsl):
>>>>>>> 165716e9
        super().__init__(tree_dist)
        assert isinstance(tree_dist.ordering, PythonNodeOrdering)
        assert isinstance(abstrs, (list, tuple))
        self.dsl = dsl
        self.has_global_available = any(
            GLOBAL_REGEX.match(x) for x, _ in self.tree_dist.symbols
        )
        self.handlers = []
        self.config = DefUseMaskConfiguration(dfa, {x.name: x for x in abstrs})

    def _matches(self, names, symbol_id):
        """
        Whether or not the symbol matches the names.
        """
        symbol, _ = self.tree_dist.symbols[symbol_id]
        if symbol == "Name~E":
            return self.has_global_available or len(names) > 0
        mat = NAME_REGEX.match(symbol)
        if not mat:
            return True
        return mat.group("name") in names

    def compute_mask(self, position: int, symbols: List[int]) -> List[bool]:
        """
        Compute the mask for the given position and symbols. If the last handler is
            defining, then all symbols are valid. Otherwise, only the symbols that
            match the handler's names are valid.
        """
        handler = self.handlers[-1]
        print("computing mask using handler", handler)
        if handler.is_defining(position):
            print("is defining")
            return [True] * len(symbols)
        names = handler.currently_defined_names()
        print("names available", names)
        return [self._matches(names, symbol) for symbol in symbols]

    def on_entry(self, position: int, symbol: int):
        """
        Updates the stack of handlers when entering a node.
        """
        if not self.handlers:
            assert position == symbol == 0
            self.handlers.append(DefaultHandler(self, set(), self.config))
        else:
            self.handlers.append(self.handlers[-1].on_child_enter(position, symbol))

    def on_exit(self, position: int, symbol: int):
<<<<<<< HEAD
        print("Exiting", position, symbol, self.handlers[-1])
        self.handlers[-1].on_exit()
=======
        """
        Updates the stack of handlers when exiting a node.
        """
>>>>>>> 165716e9
        popped = self.handlers.pop()
        if not self.handlers:
            assert position == symbol == 0
            return
        self.handlers[-1].on_child_exit(position, symbol, popped)

    def with_handler(self, handler_fn):
        mask_copy = copy.copy(self)
        handler = handler_fn(mask_copy)
        mask_copy.handlers = [handler]
        return mask_copy, handler<|MERGE_RESOLUTION|>--- conflicted
+++ resolved
@@ -17,9 +17,6 @@
 
 
 class DefUseChainPreorderMask(ns.PreorderMask):
-<<<<<<< HEAD
-    def __init__(self, tree_dist, dsl, dfa, abstrs):
-=======
     """
     Preorder mask that filters out symbols that are not defined at a given position.
 
@@ -28,10 +25,11 @@
     Args:
         tree_dist: The tree distribution that the mask is applied to.
         dsl: The domain-specific language that the mask is applied to.
+        dfa: The DFA of the DSL
+        abstrs: The abstractions of the DSL
     """
 
-    def __init__(self, tree_dist, dsl):
->>>>>>> 165716e9
+    def __init__(self, tree_dist, dsl, dfa, abstrs):
         super().__init__(tree_dist)
         assert isinstance(tree_dist.ordering, PythonNodeOrdering)
         assert isinstance(abstrs, (list, tuple))
@@ -80,14 +78,9 @@
             self.handlers.append(self.handlers[-1].on_child_enter(position, symbol))
 
     def on_exit(self, position: int, symbol: int):
-<<<<<<< HEAD
-        print("Exiting", position, symbol, self.handlers[-1])
-        self.handlers[-1].on_exit()
-=======
         """
         Updates the stack of handlers when exiting a node.
         """
->>>>>>> 165716e9
         popped = self.handlers.pop()
         if not self.handlers:
             assert position == symbol == 0
