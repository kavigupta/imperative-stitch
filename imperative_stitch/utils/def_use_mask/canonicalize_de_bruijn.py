--- conflicted
+++ resolved
@@ -116,7 +116,6 @@
         for abstr in abstrs
     ]
 
-<<<<<<< HEAD
     subset = DSLSubset.from_type_annotated_s_exps(s_exps + abstr_bodies)
 
     dsl_by_root = {
@@ -136,7 +135,7 @@
                     dist, dsl, dfa=dfa, abstrs=abstrs
                 )
             ],
-            include_type_preorder_mask=True,
+            include_type_preorder_mask=False,
             node_ordering=lambda dist: PythonNodeOrdering(dist, abstrs),
         ).tree_distribution_skeleton
         for root, dsl in dsl_by_root.items()
@@ -147,24 +146,6 @@
         )
         for s_exp, root in zip(s_exps, root_states)
     ]
-=======
-    dsl = create_dsl(
-        dfa,
-        DSLSubset.from_program(dfa, program, root=root_node, abstrs=abstrs),
-        root_node,
-    )
-    fam = ns.BigramProgramDistributionFamily(
-        dsl,
-        additional_preorder_masks=[
-            lambda dist, dsl: DefUseChainPreorderMask(dist, dsl, dfa=dfa, abstrs=abstrs)
-        ],
-        include_type_preorder_mask=False,
-        node_ordering=lambda dist: PythonNodeOrdering(dist, abstrs),
-    )
-    return canonicalize_de_bruijn_from_tree_dist(
-        fam.tree_distribution_skeleton, s_exp, max_explicit_dbvar_index
-    )
->>>>>>> 09557c0e
 
 
 def check_have_all_abstrs(dfa, abstrs):
