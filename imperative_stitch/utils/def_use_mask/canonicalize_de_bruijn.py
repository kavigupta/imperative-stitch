--- conflicted
+++ resolved
@@ -94,11 +94,7 @@
     return int(after)
 
 
-<<<<<<< HEAD
 def canonicalize_de_bruijn(programs, root_states, dfa, abstrs, de_bruijn_limit):
-=======
-def canonicalize_de_bruijn(program, dfa, root_node, abstrs, max_explicit_dbvar_index):
->>>>>>> bf1864f7
     """
     Convert the programs to a de bruijn representation. Creates a tree distribution
         and then calls the canonicalize_de_bruijn_from_tree_dist function.
@@ -106,7 +102,6 @@
 
     check_have_all_abstrs(dfa, abstrs)
 
-<<<<<<< HEAD
     s_exps = [
         program.to_type_annotated_ns_s_exp(dfa, root_node)
         for program, root_node in zip(programs, root_states)
@@ -147,26 +142,6 @@
         canonicalize_de_bruijn_from_tree_dist(fam[root], s_exp, de_bruijn_limit)
         for s_exp, root in zip(s_exps, root_states)
     ]
-=======
-    s_exp = program.to_type_annotated_ns_s_exp(dfa, root_node)
-
-    dsl = create_dsl(
-        dfa,
-        DSLSubset.from_program(dfa, program, root=root_node, abstrs=abstrs),
-        root_node,
-    )
-    fam = ns.BigramProgramDistributionFamily(
-        dsl,
-        additional_preorder_masks=[
-            lambda dist, dsl: DefUseChainPreorderMask(dist, dsl, dfa=dfa, abstrs=abstrs)
-        ],
-        include_type_preorder_mask=True,
-        node_ordering=lambda dist: PythonNodeOrdering(dist, abstrs),
-    )
-    return canonicalize_de_bruijn_from_tree_dist(
-        fam.tree_distribution_skeleton, s_exp, max_explicit_dbvar_index
-    )
->>>>>>> bf1864f7
 
 
 def check_have_all_abstrs(dfa, abstrs):
