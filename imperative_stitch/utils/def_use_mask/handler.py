from abc import ABC, abstractmethod

from imperative_stitch.parser.parse_python import fields_for_node
from imperative_stitch.utils.def_use_mask.names import VARIABLE_REGEX, match_either


class Handler(ABC):
    """
    Corresponds to a given node in the ns.SExpression AST.
    Keeps track of a set of defined production indices.
    """

    def __init__(self, mask, defined_production_idxs, config):
        self.mask = mask
        self.defined_production_idxs = defined_production_idxs
        self.config = config

    @abstractmethod
    def on_child_enter(self, position: int, symbol: int) -> "Handler":
        """
        When a child is entered, this method is called to determine the handler.

        Args:
            position: The position in the s-expression.
            symbol: The symbol of the child (index into a grammar's symbols list)
                Note: this can include variables, e.g., const-&x:0-Name,
                   but it can also include production symbols like Assign~S
                   or other leaves like const-i2~Const.

        Returns:
            The handler for the child.
        """
        return default_handler(
            symbol, self.mask, self.currently_defined_indices(), self.config
        )

    @abstractmethod
    def on_child_exit(self, position: int, symbol: int, child: "Handler"):
        """
        When a child is exited, this method is called to perform tasks related
            to the child.
        """

    def currently_defined_indices(self) -> set[int]:
        """
        Returns the set of currently defined symbols.
        """
        return self.defined_production_idxs

    @abstractmethod
    def is_defining(self, position: int) -> bool:
        """
        Returns whether the context at the given position is defining.

        E.g., for an Assign node, the left-hand side is defining, and
            the right-hand side is not. This is important because for
            defining contexts, we do not need to use a previously
            defined variable.
        """

    def currently_defined_names(self):
        """
        Return the set of currently defined names. Note that this
            isn't the set of production symbols like const-&x:0-Name,
            but rather a set of names like x.
        """
        names = set()
<<<<<<< HEAD
        for symbol in self.currently_defined_symbols():
            sym = self.mask.tree_dist.symbols[symbol][0]
            mat = match_either(sym)
=======
        for symbol in self.currently_defined_indices():
            mat = match_either(self.mask.tree_dist.symbols[symbol][0])
>>>>>>> 916d609e
            if not mat:
                assert VARIABLE_REGEX.match(sym), f"Could not match {sym}"
                continue
            names.add(mat.group("name"))
        return names

    def target_child(self, symbol: int) -> "Handler":
        """
        Return a handler collecting targets for the given child.
        """
        # pylint: disable=cyclic-import
        from .target_handler import create_target_handler

        return create_target_handler(
            symbol, self.mask, self.currently_defined_indices(), self.config
        )


class ConstructHandler(Handler):
    """
    Handler for a single construct.
    """

    # must be overridden in subclasses, represents the name of the construct
    name: str = None

    def __init__(self, mask, defined_production_idxs, config):
        super().__init__(mask, defined_production_idxs, config)
        assert isinstance(self.name, str)
        self.child_fields = {
            field: i for i, field in enumerate(fields_for_node(self.name))
        }


class DefaultHandler(Handler):
    def on_child_enter(self, position: int, symbol: int) -> Handler:
        return super().on_child_enter(position, symbol)

    def on_child_exit(self, position: int, symbol: int, child: Handler):
        pass

    def is_defining(self, position: int) -> bool:
        return False


<<<<<<< HEAD
def default_handler(symbol: int, mask, valid_symbols, config) -> Handler:
    # pylint: disable=cyclic-import
    from .abstraction_handler import AbstractionHandler
=======
def default_handler(symbol: int, mask, defined_production_idxs, config) -> Handler:
>>>>>>> 916d609e
    from .defining_statement_handler import defining_statement_handlers

    symbol, _ = mask.tree_dist.symbols[symbol]
    if symbol.startswith("fn_"):
        return AbstractionHandler(mask, valid_symbols, config, symbol)

    return defining_statement_handlers().get(symbol, DefaultHandler)(
        mask, defined_production_idxs, config
    )<|MERGE_RESOLUTION|>--- conflicted
+++ resolved
@@ -65,14 +65,9 @@
             but rather a set of names like x.
         """
         names = set()
-<<<<<<< HEAD
-        for symbol in self.currently_defined_symbols():
+        for symbol in self.currently_defined_indices():
             sym = self.mask.tree_dist.symbols[symbol][0]
             mat = match_either(sym)
-=======
-        for symbol in self.currently_defined_indices():
-            mat = match_either(self.mask.tree_dist.symbols[symbol][0])
->>>>>>> 916d609e
             if not mat:
                 assert VARIABLE_REGEX.match(sym), f"Could not match {sym}"
                 continue
@@ -118,18 +113,14 @@
         return False
 
 
-<<<<<<< HEAD
-def default_handler(symbol: int, mask, valid_symbols, config) -> Handler:
+def default_handler(symbol: int, mask, defined_production_idxs, config) -> Handler:
     # pylint: disable=cyclic-import
     from .abstraction_handler import AbstractionHandler
-=======
-def default_handler(symbol: int, mask, defined_production_idxs, config) -> Handler:
->>>>>>> 916d609e
     from .defining_statement_handler import defining_statement_handlers
 
     symbol, _ = mask.tree_dist.symbols[symbol]
     if symbol.startswith("fn_"):
-        return AbstractionHandler(mask, valid_symbols, config, symbol)
+        return AbstractionHandler(mask, defined_production_idxs, config, symbol)
 
     return defining_statement_handlers().get(symbol, DefaultHandler)(
         mask, defined_production_idxs, config
