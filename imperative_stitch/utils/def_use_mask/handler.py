--- conflicted
+++ resolved
@@ -58,7 +58,6 @@
 
 
 class DefaultHandler(Handler):
-<<<<<<< HEAD
     @classmethod
     def of(cls, mask, valid_symbols, config, symbol: int):
         # pylint: disable=cyclic-import
@@ -73,8 +72,6 @@
             mask, valid_symbols, config
         )
 
-=======
->>>>>>> cca5904d
     def on_enter(self):
         pass
 
