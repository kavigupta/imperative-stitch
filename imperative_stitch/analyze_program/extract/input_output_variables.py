import ast
from collections import defaultdict
from dataclasses import dataclass, field

import ast_scope.scope

from imperative_stitch.analyze_program.extract.errors import (
    ClosedVariablePassedDirectly,
    ClosureOverVariableModifiedInExtractedCode,
    ModifiesVariableClosedOverInNonExtractedCode,
    NonInitializedInputsOrOutputs,
    NotApplicable,
)
from imperative_stitch.analyze_program.ssa.annotator import run_ssa
from imperative_stitch.analyze_program.ssa.ivm import (
    DefinedIn,
    Gamma,
    Origin,
    Phi,
    compute_ultimate_origins,
)


@dataclass
class Variables:
    """
    Represents the variables that interact with a site at its boundaries.
        Each is a list of (variable name, ssa id) pairs.

    Specifically,
        - input_vars: variables that are accessed directly in the site but are not defined in the site
            e.g., if the site is `x = y + z`, then `y` and `z` are input variables
        - closed_vars: variables that are closed over in the site but are not defined in the site
            e.g., if the site is `z = lambda x: x + y`, then `y` is a closed variable
        - output_vars: variables that are accessed outside the site but are defined in the site
    """

    _input_vars_ssa: list[(str, int)]
    _closed_vars_ssa: list[(str, int)]
    _output_vars_ssa: list[(str, int)]
    _parent_vars_no_ssa: list[str] = field(default_factory=lambda: [])
    errors: list[NotApplicable] = field(default_factory=lambda: [])

    def raise_if_needed(self):
        if self.errors:
            raise self.errors[0]

    def is_input(self, node, node_to_ssa):
        if node in node_to_ssa:
            [ssa] = node_to_ssa[node]
            return self.is_ssa_id_input(ssa)
        return node.id in self._parent_vars_no_ssa

    def is_ssa_id_input(self, ssa_id):
        assert (
            isinstance(ssa_id, tuple)
            and len(ssa_id) == 2
            and isinstance(ssa_id[0], str)
            and isinstance(ssa_id[1], int)
        )
        return ssa_id in self._input_vars_ssa

    @property
    def input_vars_without_ssa(self):
        return sorted(
            {x for x, _ in self._input_vars_ssa} | set(self._parent_vars_no_ssa)
        )

    @property
    def closed_vars_without_ssa(self):
        return sorted({x for x, _ in self._closed_vars_ssa})

    @property
    def output_vars_without_ssa(self):
        return sorted({x for x, _ in self._output_vars_ssa})

    @property
    def output_vars_ssa(self):
        return sorted(self._output_vars_ssa)


def compute_variables(
    site, scope_info, pfcfg, error_on_closed=False, guarantee_outputs_of=()
):
    """
    Compute a Variables object for a site. Ignores metavariables.

    Args:
        - site: the extraction site
        - scope_info: a mapping from nodes to scopes
        - pfcfg: the program flow control graph
        - error_on_closed: whether to error if a closed variable is passed directly
        - guarantee_outputs_of: a list of variables that must be outputted, with SSA ids

    Returns:
        A Variables object
    """
    start, end, ssa_to_origin, node_to_ssa = run_ssa(scope_info, pfcfg)
    extracted_nodes = {x for x in start if x.instruction.node in site.all_nodes}
    entry_node, exit_node, pre_exits = pfcfg.extraction_entry_exit(extracted_nodes)
    ultimate_origins = compute_ultimate_origins(ssa_to_origin)

    if exit_node is None or exit_node == "<return>":
        output_variables = []
    else:
        output_variables = compute_output_variables(site, ssa_to_origin, node_to_ssa)
<<<<<<< HEAD
=======
    output_variables += guarantee_outputs_of
>>>>>>> 75e2c11f
    output_symbols = sorted({x for x, _ in output_variables})
    output_variable_at_exit = {
        end[pre_exit][sym] for pre_exit in pre_exits for sym in output_symbols
    }

    input_variables = compute_input_variables(
        site, ssa_to_origin, node_to_ssa, output_variable_at_exit
    )
    # renormalize the input variables to be the ones that are actually passed in
    # in case the ones used are the result of a phi node
    input_variables = sorted({start[entry_node][x] for x, _ in input_variables})

    parent_variables = variables_from_parent(
        site, node_to_ssa, scope_info, pfcfg.function_astn
    )

    extracted_variables = [
        ssa_id for node in site.all_nodes for ssa_id in node_to_ssa.get(node, ())
    ]

    closed_variables = sorted(
        ssa_id
        for ssa_id in extracted_variables
        if isinstance(ssa_to_origin[ssa_id], Gamma)
        if any(
            traces_an_origin_to_node_set(
                ultimate_origins,
                ultimate_origins[closed_ssa_id],
                lambda x: x not in extracted_nodes,
            )
            for closed_ssa_id in ssa_to_origin[ssa_id].closed
        )
    )

    closed_in_parent_variables = sorted(
        ssa_id
        for node in set(node_to_ssa) - set(site.all_nodes)
        for ssa_id in node_to_ssa.get(node, ())
        if isinstance(ssa_to_origin[ssa_id], Gamma)
    )

    errors = []
    if entry_node is not None and not all_initialized(
        start[entry_node], [x for x, _ in input_variables], ultimate_origins
    ):
        errors.append(NonInitializedInputsOrOutputs)

    for pre_exit in pre_exits:
        if not all_initialized(
            end[pre_exit], [x for x, _ in output_variables], ultimate_origins
        ):
            errors.append(NonInitializedInputsOrOutputs)

    if traces_an_origin_to_node_set(
        ultimate_origins,
        [
            origin
            for ssa_id in closed_variables
            for closed_ssa_id in ssa_to_origin[ssa_id].closed
            for origin in ultimate_origins[closed_ssa_id]
        ],
        lambda x: x in extracted_nodes,
    ):
        errors.append(ClosureOverVariableModifiedInExtractedCode)

    for ssa_id in closed_in_parent_variables:
        if traces_an_origin_to_node_set(
            ultimate_origins,
            ultimate_origins[ssa_id],
            lambda x: x in extracted_nodes,
            include_gamma=True,
        ):
            errors.append(ModifiesVariableClosedOverInNonExtractedCode)

    if error_on_closed and closed_variables:
        errors.append(ClosedVariablePassedDirectly)

    return Variables(
        input_variables,
        closed_variables,
        output_variables,
        parent_variables,
        errors=errors,
    )


def all_initialized(lookup, variables, ultimate_origins):
    """
    Whether all the variables are initialized in their ultimate origin

    Arguments
    ---------
    lookup: dict[str, (str, int)]
        A mapping from variable to its SSA entry.
    variables: list[str]
        The variables to check.
    ultimate_origins: dict[(str, int), origin]
        A mapping from SSA entry to its ultimate origin.

    Returns
    -------
    bool
        True if all the variables are initialized in their ultimate origin.
    """
    variables = [lookup[v] for v in variables]
    return all(all(x.initialized() for x in ultimate_origins[var]) for var in variables)


def is_origin_defined_in_node_set(
    node_to_origin, origin, node_set, include_gamma=False
):
    """
    Is the origin of a variable defined in a given node set?

    Uses the special node set "<<function def>>" to represent the set of nodes that
    define a variable in the function definition (arguments)

    Args:
        - node_to_origin: a mapping from nodes to origins
        - origin: the origin of a variable
        - node_set: a set of nodes, represented as a function from nodes to bool
        - include_gamma: whether to include the origins of closed variables

    Returns
        True if the origin of the variable is a DefinedIn node and the site of the
        DefinedIn node is in the node set. Returns False otherwise.
    """
    assert isinstance(origin, Origin)
    if isinstance(origin, DefinedIn):
        return node_set(origin.site)
    if isinstance(origin, Phi):
        return node_set(origin.node)
    if isinstance(origin, Gamma):
        return include_gamma and any(
            is_origin_defined_in_node_set(node_to_origin, origin, node_set)
            for closed_var in origin.closed
            for origin in node_to_origin[closed_var]
        )  # do not include anywhere
    return node_set("<<function def>>")


def traces_an_origin_to_node_set(
    node_to_origin, origins, node_set, include_gamma=False
):
    """
    Traces the origins of a variable to see if any of them are defined in a given node set

    Args:
        - node_to_origin: a mapping from nodes to origins
        - origins: the origins of a variable
        - node_set: a set of nodes, represented as a function from nodes to bool

    Returns:
        True if any of the origins of the variable are defined in the node set. Returns
        False otherwise.
    """
    return any(
        is_origin_defined_in_node_set(
            node_to_origin, origin, node_set, include_gamma=include_gamma
        )
        for origin in origins
    )


def variables_from_parent(site, annotations, scope_info, function_astn):
    """
    Variables that are defined in the parent function of the extraction site.

    Args:
        - site: the extraction site
        - annotations: a mapping from a node to the set of variables defined in the node
        - scope_info: a mapping from nodes to scopes

    Returns:
        A list of variables that are defined in the parent function of the extraction site.
    """
    function_nodes = set(ast.walk(function_astn))
    result = set()
    for node in site.all_nodes:
        if node in annotations:
            continue
        if node not in scope_info:
            continue
        scope = scope_info[node]
        if not isinstance(scope, ast_scope.scope.FunctionScope):
            continue
        if scope.function_node in function_nodes:
            continue
        result.add(node.id)

    return sorted(result)


def is_output_journey(journey):
    """
    Is the journey an output journey?

    That is, does it leave the set, by moving from inside the set (True) to outside the set (False)?
<<<<<<< HEAD
    """
    return (True, False) in zip(journey, journey[1:])


def is_input_journey(journey):
    """
    Is the journey an input journey?

    That is, does it enter the set, by moving from outside the set (False) to inside the set (True)?
    """
    return (False, True) in zip(journey, journey[1:])


def origin_paths(ssa_id, id_to_origin, handle_gamma=False, suffix=()):
    """
    Get the paths describing the origin of a variable

    Args:
        - ssa_id: the SSA id of the variable
        - id_to_origin: a mapping from SSA ids to origins
        - handle_gamma: whether to handle gamma nodes
        - suffix: the suffix of the path (for recursion, added to the end of the path)

    Yields:
        A path describing the origin of the variable, as a tuple of AST nodes
    """
    origin = id_to_origin[ssa_id]
    if isinstance(origin, DefinedIn):
        yield (origin.site.instruction.node, *suffix)
    elif isinstance(origin, Phi):
        for x in origin.parents:
            if origin.node in suffix:
                yield (origin.node, *suffix)
            else:
                yield from origin_paths(x, id_to_origin, suffix=(*suffix, origin.node))
    elif isinstance(origin, Gamma):
        if handle_gamma:
            for x in origin.closed:
                yield from origin_paths(x, id_to_origin, suffix=suffix)

    else:
        yield ("<<function def>>",)


def get_variable_journeys(ssa_to_origin, node_to_ssa, *, node_predicate, handle_gamma):
    """
    Gets the journeys for each SSA id.

    Args:
        - ssa_to_origin: a mapping from SSA ids to origins
        - node_to_ssa: a mapping from nodes to SSA ids
        - node_predicate: a function that returns whether a node is in the set
        - handle_gamma: whether to handle gamma nodes

    Returns:
        A mapping from SSA ids to journeys (as a list of tuples of booleans)
    """
=======
    """
    return (True, False) in zip(journey, journey[1:])


def is_input_journey(journey):
    """
    Is the journey an input journey?

    That is, does it enter the set, by moving from outside the set (False) to inside the set (True)?
    """
    return (False, True) in zip(journey, journey[1:])


def origin_paths(ssa_id, id_to_origin, handle_gamma=False, suffix=()):
    """
    Get the paths describing the origin of a variable

    Args:
        - ssa_id: the SSA id of the variable
        - id_to_origin: a mapping from SSA ids to origins
        - handle_gamma: whether to handle gamma nodes
        - suffix: the suffix of the path (for recursion, added to the end of the path)

    Yields:
        A path describing the origin of the variable, as a tuple of AST nodes
    """
    origin = id_to_origin[ssa_id]
    if isinstance(origin, DefinedIn):
        yield (origin.site.instruction.node, *suffix)
    elif isinstance(origin, Phi):
        for x in origin.parents:
            if origin.node in suffix:
                yield (origin.node, *suffix)
            else:
                yield from origin_paths(x, id_to_origin, suffix=(*suffix, origin.node))
    elif isinstance(origin, Gamma):
        if handle_gamma:
            for x in origin.closed:
                yield from origin_paths(x, id_to_origin, suffix=suffix)

    else:
        yield ("<<function def>>",)


def get_variable_journeys(ssa_to_origin, node_to_ssa, *, node_predicate, handle_gamma):
    """
    Gets the journeys for each SSA id.

    Args:
        - ssa_to_origin: a mapping from SSA ids to origins
        - node_to_ssa: a mapping from nodes to SSA ids
        - node_predicate: a function that returns whether a node is in the set
        - handle_gamma: whether to handle gamma nodes

    Returns:
        A mapping from SSA ids to journeys (as a list of tuples of booleans)
    """
>>>>>>> 75e2c11f
    node_journeys = defaultdict(list)
    for node in node_to_ssa:
        for ssa_id in node_to_ssa[node]:
            node_journeys[ssa_id] += [
                tuple(node_predicate(x) for x in (*path, node))
                for path in origin_paths(
                    ssa_id, ssa_to_origin, handle_gamma=handle_gamma
                )
            ]
    return node_journeys


def compute_output_variables(site, ssa_to_origin, node_to_ssa):
    """
    Like compute_input_variables, but for output variables.

    Args:
        - site: the extraction site
        - ssa_to_origin: a mapping from SSA ids to origins
        - node_to_ssa: a mapping from nodes to SSA ids

    Returns:
        A list of SSA ids representing the variables that need to be outputted
    """
    node_journeys = get_variable_journeys(
        ssa_to_origin,
        node_to_ssa,
        node_predicate=lambda x: x in site.all_nodes,
        handle_gamma=True,
    )

    result = []

    for ssa_id in node_journeys:
        if any(is_output_journey(j) for j in node_journeys[ssa_id]):
            result.append(ssa_id)

    return sorted(result)


def compute_input_variables(site, ssa_to_origin, node_to_ssa, out):
    """
    Computes the input variables for a site.

    Args:
        - site: the extraction site
        - ssa_to_origin: a mapping from SSA ids to origins
        - node_to_ssa: a mapping from nodes to SSA ids
        - out: the SSA ids representing the variables that need to be outputted
    """
    node_journeys = get_variable_journeys(
        ssa_to_origin,
        node_to_ssa,
        node_predicate=lambda x: x in site.all_nodes,
        handle_gamma=False,
    )
    for x in out:
        if x in node_journeys:
            node_journeys[x] += [
                (*path[:-1], True, path[-1]) for path in node_journeys[x]
            ]
<<<<<<< HEAD
=======
        else:
            node_journeys[x] = [(False, True, False)]
>>>>>>> 75e2c11f

    result = []

    for ssa_id in node_journeys:
        if any(is_input_journey(j) for j in node_journeys[ssa_id]):
            result.append(ssa_id)

    return sorted(result)<|MERGE_RESOLUTION|>--- conflicted
+++ resolved
@@ -104,10 +104,7 @@
         output_variables = []
     else:
         output_variables = compute_output_variables(site, ssa_to_origin, node_to_ssa)
-<<<<<<< HEAD
-=======
     output_variables += guarantee_outputs_of
->>>>>>> 75e2c11f
     output_symbols = sorted({x for x, _ in output_variables})
     output_variable_at_exit = {
         end[pre_exit][sym] for pre_exit in pre_exits for sym in output_symbols
@@ -306,7 +303,6 @@
     Is the journey an output journey?
 
     That is, does it leave the set, by moving from inside the set (True) to outside the set (False)?
-<<<<<<< HEAD
     """
     return (True, False) in zip(journey, journey[1:])
 
@@ -364,65 +360,6 @@
     Returns:
         A mapping from SSA ids to journeys (as a list of tuples of booleans)
     """
-=======
-    """
-    return (True, False) in zip(journey, journey[1:])
-
-
-def is_input_journey(journey):
-    """
-    Is the journey an input journey?
-
-    That is, does it enter the set, by moving from outside the set (False) to inside the set (True)?
-    """
-    return (False, True) in zip(journey, journey[1:])
-
-
-def origin_paths(ssa_id, id_to_origin, handle_gamma=False, suffix=()):
-    """
-    Get the paths describing the origin of a variable
-
-    Args:
-        - ssa_id: the SSA id of the variable
-        - id_to_origin: a mapping from SSA ids to origins
-        - handle_gamma: whether to handle gamma nodes
-        - suffix: the suffix of the path (for recursion, added to the end of the path)
-
-    Yields:
-        A path describing the origin of the variable, as a tuple of AST nodes
-    """
-    origin = id_to_origin[ssa_id]
-    if isinstance(origin, DefinedIn):
-        yield (origin.site.instruction.node, *suffix)
-    elif isinstance(origin, Phi):
-        for x in origin.parents:
-            if origin.node in suffix:
-                yield (origin.node, *suffix)
-            else:
-                yield from origin_paths(x, id_to_origin, suffix=(*suffix, origin.node))
-    elif isinstance(origin, Gamma):
-        if handle_gamma:
-            for x in origin.closed:
-                yield from origin_paths(x, id_to_origin, suffix=suffix)
-
-    else:
-        yield ("<<function def>>",)
-
-
-def get_variable_journeys(ssa_to_origin, node_to_ssa, *, node_predicate, handle_gamma):
-    """
-    Gets the journeys for each SSA id.
-
-    Args:
-        - ssa_to_origin: a mapping from SSA ids to origins
-        - node_to_ssa: a mapping from nodes to SSA ids
-        - node_predicate: a function that returns whether a node is in the set
-        - handle_gamma: whether to handle gamma nodes
-
-    Returns:
-        A mapping from SSA ids to journeys (as a list of tuples of booleans)
-    """
->>>>>>> 75e2c11f
     node_journeys = defaultdict(list)
     for node in node_to_ssa:
         for ssa_id in node_to_ssa[node]:
@@ -484,11 +421,8 @@
             node_journeys[x] += [
                 (*path[:-1], True, path[-1]) for path in node_journeys[x]
             ]
-<<<<<<< HEAD
-=======
         else:
             node_journeys[x] = [(False, True, False)]
->>>>>>> 75e2c11f
 
     result = []
 
