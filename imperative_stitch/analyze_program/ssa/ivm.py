--- conflicted
+++ resolved
@@ -193,15 +193,9 @@
         renamer = {}
         while True:
             done = True
-<<<<<<< HEAD
-            for var in self.parents_of:
-                replacement = self.parents_of[var].without_parent(var)
-                if replacement is not self.parents_of[var]:
-=======
             for var, par in self.parents_of.items():
                 replacement = par.without_parent(var)
                 if replacement is not par:
->>>>>>> 75e2c11f
                     self.parents_of[var] = replacement
                     done = False
 
