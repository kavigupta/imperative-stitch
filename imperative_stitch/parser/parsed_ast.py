import ast
import base64
from abc import ABC, abstractmethod
from dataclasses import dataclass
from typing import List

from s_expression_parser import Pair, ParserConfig, nil, parse

from ..utils.recursion import limit_to_size
from .splice import Splice
from .symbol import Symbol, create_descoper


class ParsedAST(ABC):
    """
    Represents a Parsed AST.
    """

    @classmethod
    def parse_python_code(cls, code):
        """
        Parse the given python code into a ParsedAST.
        """
        # pylint: disable=R0401
        from .parse_python import python_ast_to_parsed_ast

        with limit_to_size(code):
            code = ast.parse(code)
            code = python_ast_to_parsed_ast(code, create_descoper(code))
            return code

    @classmethod
    def parse_s_expression(cls, code):
        """
        Parse the given s-expression into a ParsedAST.
        """
        with limit_to_size(code):
            # pylint: disable=R0401
            from .parse_s_exp import s_exp_to_parsed_ast

            (code,) = parse(code, ParserConfig(prefix_symbols=[], dots_are_cons=False))
            code = s_exp_to_parsed_ast(code)
            return code

    @abstractmethod
    def to_pair_s_exp(self):
        """
        Convert this ParsedAST into a pair s-expression.
        """

    @abstractmethod
    def to_python_ast(self):
        """
        Convert this ParsedAST into a python AST.
        """

    @abstractmethod
<<<<<<< HEAD
    def substitute(self, arguments):
        pass

    @classmethod
    def constant(cls, leaf):
        return NodeAST(
            typ=ast.Constant, children=[LeafAST(leaf=leaf), LeafAST(leaf=None)]
        )

    @classmethod
    def name(cls, name_node):
        assert isinstance(name_node, LeafAST) and isinstance(
            name_node.leaf, Symbol
        ), name_node
        return NodeAST(
            typ=ast.Name,
            children=[
                name_node,
                NodeAST(typ=ast.Load, children=[]),
            ],
        )

    @classmethod
    def call(cls, name_sym, *arguments):
        assert isinstance(name_sym, Symbol), name_sym
        return NodeAST(
            typ=ast.Call,
            children=[
                cls.name(LeafAST(name_sym)),
                ListAST(children=arguments),
                ListAST(children=[]),
            ],
        )

    def render_symvar(self):
        return ParsedAST.call(Symbol(name="__ref__", scope=None), ParsedAST.name(self))

    def render_codevar(self):
=======
    def map(self, fn):
        """
        Map the given function over this ParsedAST. fn is run in post-order,
            i.e., run on all the children and then on the new object.
        """

    def replace_with_substitute(self, arguments):
        """
        Replace this ParsedAST with the corresponding argument from the given arguments.
        """
        del arguments
        # by default, do nothing
        return self

    def substitute(self, arguments):
        """
        Substitute the given arguments into this ParsedAST.
        """
        return self.map(lambda x: x.replace_with_substitute(arguments))

    @classmethod
    def constant(cls, leaf):
        """
        Create a constant ParsedAST from the given leaf value (which must be a python constant).
        """
        assert not isinstance(leaf, ParsedAST), leaf
        return NodeAST(
            typ=ast.Constant, children=[LeafAST(leaf=leaf), LeafAST(leaf=None)]
        )

    @classmethod
    def name(cls, name_node):
        """
        Create a name ParsedAST from the given name node containing a symbol.
        """
        assert isinstance(name_node, LeafAST) and isinstance(
            name_node.leaf, Symbol
        ), name_node
        return NodeAST(
            typ=ast.Name,
            children=[
                name_node,
                NodeAST(typ=ast.Load, children=[]),
            ],
        )

    @classmethod
    def call(cls, name_sym, *arguments):
        """
        Create a call ParsedAST from the given symbol and arguments.

        In this case, the symbol must be a symbol representing a name.
        """
        assert isinstance(name_sym, Symbol), name_sym
        return NodeAST(
            typ=ast.Call,
            children=[
                cls.name(LeafAST(name_sym)),
                ListAST(children=arguments),
                ListAST(children=[]),
            ],
        )

    def render_symvar(self):
        """
        Render this ParsedAST as a __ref__ variable for stub display, i.e.,
            `a` -> `__ref__(a)`
        """
        return ParsedAST.call(Symbol(name="__ref__", scope=None), ParsedAST.name(self))

    def render_codevar(self):
        """
        Render this ParsedAST as a __code__ variable for stub display, i.e.,
            `a` -> `__code__("a")`
        """
>>>>>>> 294a62b3
        return ParsedAST.call(
            Symbol(name="__code__", scope=None),
            ParsedAST.constant(ast.unparse(self.to_python_ast())),
        )


@dataclass
class SpliceAST(ParsedAST):
    content: ParsedAST

    def to_pair_s_exp(self):
        return list_to_pair(["/splice", self.content.to_pair_s_exp()])

    def to_python_ast(self):
        return Splice(self.content.to_python_ast())

<<<<<<< HEAD
    def substitute(self, arguments):
        return SpliceAST(self.content.substitute(arguments))
=======
    def map(self, fn):
        return fn(SpliceAST(self.content.map(fn)))
>>>>>>> 294a62b3


@dataclass
class SequenceAST(ParsedAST):
    head: str
    elements: List[ParsedAST]

    def to_pair_s_exp(self):
        result = [self.head] + [x.to_pair_s_exp() for x in self.elements]
        return list_to_pair(result)

    def to_python_ast(self):
        result = []
        for x in self.elements:
            x = x.to_python_ast()
            if isinstance(x, Splice):
                result += x.target
            else:
                result += [x]
        return result

<<<<<<< HEAD
    def substitute(self, arguments):
        return SequenceAST(self.head, [x.substitute(arguments) for x in self.elements])
=======
    def map(self, fn):
        return fn(SequenceAST(self.head, [x.map(fn) for x in self.elements]))
>>>>>>> 294a62b3


@dataclass
class NodeAST(ParsedAST):
    typ: type
    children: List[ParsedAST]

    def to_pair_s_exp(self):
        if not self.children:
            return self.typ.__name__

        return list_to_pair(
            [self.typ.__name__] + [x.to_pair_s_exp() for x in self.children]
        )

    def to_python_ast(self):
        out = self.typ(*[x.to_python_ast() for x in self.children])
        out.lineno = 0
        return out

<<<<<<< HEAD
    def substitute(self, arguments):
        return NodeAST(self.typ, [x.substitute(arguments) for x in self.children])
=======
    def map(self, fn):
        return fn(NodeAST(self.typ, [x.map(fn) for x in self.children]))
>>>>>>> 294a62b3


@dataclass
class ListAST(ParsedAST):
    children: List[ParsedAST]

    def to_pair_s_exp(self):
        if not self.children:
            return nil

        return list_to_pair(["list"] + [x.to_pair_s_exp() for x in self.children])

    def to_python_ast(self):
        return [x.to_python_ast() for x in self.children]

<<<<<<< HEAD
    def substitute(self, arguments):
        return ListAST([x.substitute(arguments) for x in self.children])
=======
    def map(self, fn):
        return fn(ListAST([x.map(fn) for x in self.children]))
>>>>>>> 294a62b3


@dataclass
class LeafAST(ParsedAST):
    leaf: object

    def __post_init__(self):
        assert not isinstance(self.leaf, ParsedAST)

    def to_pair_s_exp(self):
        if (
            self.leaf is True
            or self.leaf is False
            or self.leaf is None
            or self.leaf is Ellipsis
        ):
            return str(self.leaf)
        if isinstance(self.leaf, Symbol):
            return self.leaf.render()
        if isinstance(self.leaf, float):
            return f"f{self.leaf}"
        if isinstance(self.leaf, int):
            return f"i{self.leaf}"
        if isinstance(self.leaf, complex):
            return f"j{self.leaf}"
        if isinstance(self.leaf, str):
            # if all are renderable directly without whitespace, just use that
            if all(
                c in "abcdefghijklmnopqrstuvwxyzABCDEFGHIJKLMNOPQRSTUVWXYZ0123456789_."
                for c in self.leaf
            ):
                return "s_" + self.leaf
            return "s-" + base64.b64encode(
                str([ord(x) for x in self.leaf]).encode("ascii")
            ).decode("utf-8")
        if isinstance(self.leaf, bytes):
            return "b" + base64.b64encode(self.leaf).decode("utf-8")
        raise RuntimeError(f"invalid leaf: {self.leaf}")

    def to_python_ast(self):
        if isinstance(self.leaf, Symbol):
            return self.leaf.name
        return self.leaf

<<<<<<< HEAD
    def substitute(self, arguments):
        return self
=======
    def map(self, fn):
        return fn(LeafAST(self.leaf))
>>>>>>> 294a62b3


@dataclass
class Variable(ParsedAST):
    sym: str

    @property
    def idx(self):
        return int(self.sym[1:])

<<<<<<< HEAD
=======
    def map(self, fn):
        return fn(self)

>>>>>>> 294a62b3

@dataclass
class SymvarAST(Variable):
    def to_pair_s_exp(self):
        return self.sym

    def to_python_ast(self):
        return self.sym

<<<<<<< HEAD
    def substitute(self, arguments):
=======
    def replace_with_substitute(self, arguments):
>>>>>>> 294a62b3
        return arguments.symvars[self.idx - 1]


@dataclass
class MetavarAST(Variable):
    def to_pair_s_exp(self):
        return self.sym

    def to_python_ast(self):
        return ast.Name(id=self.sym)

<<<<<<< HEAD
    def substitute(self, arguments):
=======
    def replace_with_substitute(self, arguments):
>>>>>>> 294a62b3
        return arguments.metavars[self.idx - 1]


@dataclass
class ChoicevarAST(Variable):
    def to_pair_s_exp(self):
        return self.sym

    def to_python_ast(self):
        return ast.Name(id=self.sym)

<<<<<<< HEAD
    def substitute(self, arguments):
=======
    def replace_with_substitute(self, arguments):
>>>>>>> 294a62b3
        return arguments.choicevars[self.idx - 1]


@dataclass
class AbstractionCallAST(ParsedAST):
    tag: str
    args: List[ParsedAST]

    def to_pair_s_exp(self):
        return list_to_pair([self.tag] + [x.to_pair_s_exp() for x in self.args])

    def to_python_ast(self):
        raise RuntimeError("cannot convert abstraction call to python")

<<<<<<< HEAD
    def substitute(self, arguments):
        return AbstractionCallAST(
            self.tag, [x.substitute(arguments) for x in self.args]
        )
=======
    def map(self, fn):
        return fn(AbstractionCallAST(self.tag, [x.map(fn) for x in self.args]))
>>>>>>> 294a62b3


@dataclass
class NothingAST(ParsedAST):
    def to_pair_s_exp(self):
        return "/nothing"

    def to_python_ast(self):
        return Splice([])

    def substitute(self, arguments):
        return self

<<<<<<< HEAD
=======
    def map(self, fn):
        return fn(self)

>>>>>>> 294a62b3
    def render_codevar(self):
        return ParsedAST.name(LeafAST(Symbol(name="None", scope=None)))


def list_to_pair(x):
    x = x[:]
    result = nil
    while x:
        result = Pair(x.pop(), result)
    return result<|MERGE_RESOLUTION|>--- conflicted
+++ resolved
@@ -55,18 +55,41 @@
         """
 
     @abstractmethod
-<<<<<<< HEAD
+    def map(self, fn):
+        """
+        Map the given function over this ParsedAST. fn is run in post-order,
+            i.e., run on all the children and then on the new object.
+        """
+
+    def replace_with_substitute(self, arguments):
+        """
+        Replace this ParsedAST with the corresponding argument from the given arguments.
+        """
+        del arguments
+        # by default, do nothing
+        return self
+
     def substitute(self, arguments):
-        pass
+        """
+        Substitute the given arguments into this ParsedAST.
+        """
+        return self.map(lambda x: x.replace_with_substitute(arguments))
 
     @classmethod
     def constant(cls, leaf):
+        """
+        Create a constant ParsedAST from the given leaf value (which must be a python constant).
+        """
+        assert not isinstance(leaf, ParsedAST), leaf
         return NodeAST(
             typ=ast.Constant, children=[LeafAST(leaf=leaf), LeafAST(leaf=None)]
         )
 
     @classmethod
     def name(cls, name_node):
+        """
+        Create a name ParsedAST from the given name node containing a symbol.
+        """
         assert isinstance(name_node, LeafAST) and isinstance(
             name_node.leaf, Symbol
         ), name_node
@@ -80,6 +103,11 @@
 
     @classmethod
     def call(cls, name_sym, *arguments):
+        """
+        Create a call ParsedAST from the given symbol and arguments.
+
+        In this case, the symbol must be a symbol representing a name.
+        """
         assert isinstance(name_sym, Symbol), name_sym
         return NodeAST(
             typ=ast.Call,
@@ -91,45 +119,34 @@
         )
 
     def render_symvar(self):
+        """
+        Render this ParsedAST as a __ref__ variable for stub display, i.e.,
+            `a` -> `__ref__(a)`
+        """
         return ParsedAST.call(Symbol(name="__ref__", scope=None), ParsedAST.name(self))
 
     def render_codevar(self):
-=======
-    def map(self, fn):
-        """
-        Map the given function over this ParsedAST. fn is run in post-order,
-            i.e., run on all the children and then on the new object.
-        """
-
-    def replace_with_substitute(self, arguments):
-        """
-        Replace this ParsedAST with the corresponding argument from the given arguments.
-        """
-        del arguments
-        # by default, do nothing
-        return self
-
+        """
+        Render this ParsedAST as a __code__ variable for stub display, i.e.,
+            `a` -> `__code__("a")`
+        """
+        return ParsedAST.call(
+            Symbol(name="__code__", scope=None),
+            ParsedAST.constant(ast.unparse(self.to_python_ast())),
+        )
+
+    @abstractmethod
     def substitute(self, arguments):
-        """
-        Substitute the given arguments into this ParsedAST.
-        """
-        return self.map(lambda x: x.replace_with_substitute(arguments))
+        pass
 
     @classmethod
     def constant(cls, leaf):
-        """
-        Create a constant ParsedAST from the given leaf value (which must be a python constant).
-        """
-        assert not isinstance(leaf, ParsedAST), leaf
         return NodeAST(
             typ=ast.Constant, children=[LeafAST(leaf=leaf), LeafAST(leaf=None)]
         )
 
     @classmethod
     def name(cls, name_node):
-        """
-        Create a name ParsedAST from the given name node containing a symbol.
-        """
         assert isinstance(name_node, LeafAST) and isinstance(
             name_node.leaf, Symbol
         ), name_node
@@ -143,11 +160,6 @@
 
     @classmethod
     def call(cls, name_sym, *arguments):
-        """
-        Create a call ParsedAST from the given symbol and arguments.
-
-        In this case, the symbol must be a symbol representing a name.
-        """
         assert isinstance(name_sym, Symbol), name_sym
         return NodeAST(
             typ=ast.Call,
@@ -159,18 +171,9 @@
         )
 
     def render_symvar(self):
-        """
-        Render this ParsedAST as a __ref__ variable for stub display, i.e.,
-            `a` -> `__ref__(a)`
-        """
         return ParsedAST.call(Symbol(name="__ref__", scope=None), ParsedAST.name(self))
 
     def render_codevar(self):
-        """
-        Render this ParsedAST as a __code__ variable for stub display, i.e.,
-            `a` -> `__code__("a")`
-        """
->>>>>>> 294a62b3
         return ParsedAST.call(
             Symbol(name="__code__", scope=None),
             ParsedAST.constant(ast.unparse(self.to_python_ast())),
@@ -187,13 +190,8 @@
     def to_python_ast(self):
         return Splice(self.content.to_python_ast())
 
-<<<<<<< HEAD
-    def substitute(self, arguments):
-        return SpliceAST(self.content.substitute(arguments))
-=======
     def map(self, fn):
         return fn(SpliceAST(self.content.map(fn)))
->>>>>>> 294a62b3
 
 
 @dataclass
@@ -215,13 +213,8 @@
                 result += [x]
         return result
 
-<<<<<<< HEAD
-    def substitute(self, arguments):
-        return SequenceAST(self.head, [x.substitute(arguments) for x in self.elements])
-=======
     def map(self, fn):
         return fn(SequenceAST(self.head, [x.map(fn) for x in self.elements]))
->>>>>>> 294a62b3
 
 
 @dataclass
@@ -242,13 +235,8 @@
         out.lineno = 0
         return out
 
-<<<<<<< HEAD
-    def substitute(self, arguments):
-        return NodeAST(self.typ, [x.substitute(arguments) for x in self.children])
-=======
     def map(self, fn):
         return fn(NodeAST(self.typ, [x.map(fn) for x in self.children]))
->>>>>>> 294a62b3
 
 
 @dataclass
@@ -264,13 +252,8 @@
     def to_python_ast(self):
         return [x.to_python_ast() for x in self.children]
 
-<<<<<<< HEAD
-    def substitute(self, arguments):
-        return ListAST([x.substitute(arguments) for x in self.children])
-=======
     def map(self, fn):
         return fn(ListAST([x.map(fn) for x in self.children]))
->>>>>>> 294a62b3
 
 
 @dataclass
@@ -315,13 +298,8 @@
             return self.leaf.name
         return self.leaf
 
-<<<<<<< HEAD
-    def substitute(self, arguments):
-        return self
-=======
     def map(self, fn):
         return fn(LeafAST(self.leaf))
->>>>>>> 294a62b3
 
 
 @dataclass
@@ -332,12 +310,9 @@
     def idx(self):
         return int(self.sym[1:])
 
-<<<<<<< HEAD
-=======
     def map(self, fn):
         return fn(self)
 
->>>>>>> 294a62b3
 
 @dataclass
 class SymvarAST(Variable):
@@ -347,11 +322,7 @@
     def to_python_ast(self):
         return self.sym
 
-<<<<<<< HEAD
-    def substitute(self, arguments):
-=======
     def replace_with_substitute(self, arguments):
->>>>>>> 294a62b3
         return arguments.symvars[self.idx - 1]
 
 
@@ -363,11 +334,7 @@
     def to_python_ast(self):
         return ast.Name(id=self.sym)
 
-<<<<<<< HEAD
-    def substitute(self, arguments):
-=======
     def replace_with_substitute(self, arguments):
->>>>>>> 294a62b3
         return arguments.metavars[self.idx - 1]
 
 
@@ -379,11 +346,7 @@
     def to_python_ast(self):
         return ast.Name(id=self.sym)
 
-<<<<<<< HEAD
-    def substitute(self, arguments):
-=======
     def replace_with_substitute(self, arguments):
->>>>>>> 294a62b3
         return arguments.choicevars[self.idx - 1]
 
 
@@ -398,15 +361,8 @@
     def to_python_ast(self):
         raise RuntimeError("cannot convert abstraction call to python")
 
-<<<<<<< HEAD
-    def substitute(self, arguments):
-        return AbstractionCallAST(
-            self.tag, [x.substitute(arguments) for x in self.args]
-        )
-=======
     def map(self, fn):
         return fn(AbstractionCallAST(self.tag, [x.map(fn) for x in self.args]))
->>>>>>> 294a62b3
 
 
 @dataclass
@@ -420,12 +376,9 @@
     def substitute(self, arguments):
         return self
 
-<<<<<<< HEAD
-=======
     def map(self, fn):
         return fn(self)
 
->>>>>>> 294a62b3
     def render_codevar(self):
         return ParsedAST.name(LeafAST(Symbol(name="None", scope=None)))
 
