import ast
import base64
import uuid
from abc import ABC, abstractmethod
from dataclasses import dataclass
from typing import List, Union

import neurosym as ns

from ..utils.recursion import limit_to_size, no_recursionlimit
from .splice import Splice
from .symbol import Symbol, create_descoper


class ParsedAST(ABC):
    """
    Represents a Parsed AST.
    """

    @classmethod
    def from_python_ast(cls, ast_node, descoper=None):
        """
        Convert the given python AST into a ParsedAST.
        """
        # pylint: disable=R0401
        from .parse_python import python_ast_to_parsed_ast

        with no_recursionlimit():
            return python_ast_to_parsed_ast(
                ast_node,
                descoper if descoper is not None else create_descoper(ast_node),
            )

    @classmethod
    def parse_python_module(cls, code):
        """
        Parse the given python code into a ParsedAST.
        """
        # pylint: disable=R0401
        from .parse_python import python_ast_to_parsed_ast

        with limit_to_size(code):
            code = ast.parse(code)
            code = python_ast_to_parsed_ast(code, create_descoper(code))
            return code

    @classmethod
    def parse_python_statements(cls, code):
        code = cls.parse_python_module(code)
        assert isinstance(code, NodeAST) and code.typ is ast.Module
        assert len(code.children) == 2
        code = code.children[0]
        return code

    @classmethod
    def parse_python_statement(cls, code):
        code = cls.parse_python_statements(code)
        assert isinstance(code, SequenceAST), code
        assert (
            len(code.elements) == 1
        ), f"expected only one statement; got: [{[x.to_python() for x in code.elements]}]]"
        code = code.elements[0]
        return code

    @classmethod
    def parse_s_expression(cls, code):
        """
        Parse the given s-expression into a ParsedAST.
        """
        # pylint: disable=R0401
        with limit_to_size(code):
            from .parse_s_exp import s_exp_to_parsed_ast

            code = ns.parse_s_expression(code)
            code = s_exp_to_parsed_ast(code)
            return code

    def to_s_exp(self, *, renderer_kwargs=None, no_leaves=False) -> ns.SExpression:
        """
        Convert this ParsedAST into an s-expression.
        """
        if renderer_kwargs is None:
            renderer_kwargs = {}
        with no_recursionlimit():
            return ns.render_s_expression(self.to_ns_s_exp(dict(no_leaves=no_leaves)))

    @abstractmethod
    def to_ns_s_exp(self, config):
        """
        Convert this ParsedAST into a pair s-expression.
        """

    def to_type_annotated_ns_s_exp(self, dfa, start_state):
        # pylint: disable=cyclic-import
        from imperative_stitch.utils.export_as_dsl import add_disambiguating_type_tags

        return add_disambiguating_type_tags(
            dfa, self.to_ns_s_exp(dict(no_leaves=True)), start_state
        )

    def to_type_annotated_de_bruijn_ns_s_exp(
        self, dfa, start_state, *, abstrs=(), max_explicit_dbvar_index
    ):
        # pylint: disable=cyclic-import
        from imperative_stitch.utils.def_use_mask.canonicalize_de_bruijn import (
            canonicalize_de_bruijn,
        )

<<<<<<< HEAD
        [result] = canonicalize_de_bruijn(
            [self], [start_state], dfa, abstrs, de_bruijn_limit
        )
        return result
=======
        return canonicalize_de_bruijn(
            self, dfa, start_state, abstrs, max_explicit_dbvar_index
        )
>>>>>>> bf1864f7

    @classmethod
    def from_type_annotated_de_bruijn_ns_s_exp(cls, s_exp, dfa, abstrs=()):
        # pylint: disable=cyclic-import
        from imperative_stitch.utils.def_use_mask.canonicalize_de_bruijn import (
            uncanonicalize_de_bruijn,
        )

        s_exp = uncanonicalize_de_bruijn(dfa, s_exp, abstrs)

        return cls.parse_s_expression(ns.render_s_expression(s_exp))

    def to_python(self):
        """
        Convert this ParsedAST into python code.
        """
        with no_recursionlimit():
            code = self.to_python_ast()
            if isinstance(code, Splice):
                code = code.target
            return ast.unparse(code)

    @abstractmethod
    def to_python_ast(self):
        """
        Convert this ParsedAST into a python AST.
        """

    @abstractmethod
    def map(self, fn):
        """
        Map the given function over this ParsedAST. fn is run in post-order,
            i.e., run on all the children and then on the new object.
        """

    def _replace_with_substitute(self, arguments):
        """
        Replace this ParsedAST with the corresponding argument from the given arguments.
        """
        del arguments
        # by default, do nothing
        return self

    def substitute(self, arguments):
        """
        Substitute the given arguments into this ParsedAST.
        """
        # pylint: disable=protected-access
        return self.map(lambda x: x._replace_with_substitute(arguments))

    def _collect_abstraction_calls(self, result):
        """
        Collect all abstraction calls in this ParsedAST. Adds them to the given
            dictionary from handle to abstraction call object.
        """
        del result
        # by default, do nothing
        return self

    def abstraction_calls(self):
        """
        Collect all abstraction calls in this ParsedAST. Returns a dictionary
            from handle to abstraction call object.
        """
        result = {}
        # pylint: disable=protected-access
        self.map(lambda x: x._collect_abstraction_calls(result))
        return result

    def _replace_abstraction_calls(self, handle_to_replacement):
        """
        Replace the abstraction call with the given handle with the given replacement.
        """
        del handle_to_replacement
        return self

    def replace_abstraction_calls(self, handle_to_replacement):
        """
        Replace the abstraction call with the given handle with the given replacement.
        """
        # pylint: disable=protected-access
        return self.map(lambda x: x._replace_abstraction_calls(handle_to_replacement))

    def map_abstraction_calls(self, replace_fn):
        """
        Map each abstraction call through the given function.
        """
        handle_to_replacement = self.abstraction_calls()
        handle_to_replacement = {
            handle: replace_fn(call) for handle, call in handle_to_replacement.items()
        }
        return self.replace_abstraction_calls(handle_to_replacement)

    def abstraction_calls_to_stubs(self, abstractions):
        """
        Replace all abstraction calls with stubs. Does so via a double iteration.
            Possibly faster to use a linearization of the set of stubs.
        """
        result = self
        while True:
            abstraction_calls = result.abstraction_calls()
            if not abstraction_calls:
                return result
            replacement = {}
            for handle, node in abstraction_calls.items():
                if (set(node.abstraction_calls()) - {handle}) == set():
                    replacement[handle] = abstractions[node.tag].create_stub(node.args)
            result = result.replace_abstraction_calls(replacement)

    def abstraction_calls_to_bodies(self, abstractions, *, pragmas=False):
        """
        Replace all abstraction calls with their bodies.
        """
        return self.map_abstraction_calls(
            lambda call: abstractions[call.tag].substitute_body(
                call.args, pragmas=pragmas
            )
        )

    def abstraction_calls_to_bodies_recursively(self, abstractions, *, pragmas=False):
        """
        Replace all abstraction calls with their bodies, recursively.
        """
        result = self
        while True:
            result = result.abstraction_calls_to_bodies(abstractions, pragmas=pragmas)
            if not result.abstraction_calls():
                return result

    @classmethod
    def constant(cls, leaf):
        """
        Create a constant ParsedAST from the given leaf value (which must be a python constant).
        """
        assert not isinstance(leaf, ParsedAST), leaf
        return NodeAST(
            typ=ast.Constant, children=[LeafAST(leaf=leaf), LeafAST(leaf=None)]
        )

    @classmethod
    def name(cls, name_node):
        """
        Create a name ParsedAST from the given name node containing a symbol.
        """
        assert isinstance(name_node, LeafAST) and isinstance(
            name_node.leaf, Symbol
        ), name_node
        return NodeAST(
            typ=ast.Name,
            children=[
                name_node,
                NodeAST(typ=ast.Load, children=[]),
            ],
        )

    @classmethod
    def call(cls, name_sym, *arguments):
        """
        Create a call ParsedAST from the given symbol and arguments.

        In this case, the symbol must be a symbol representing a name.
        """
        assert isinstance(name_sym, Symbol), name_sym
        return NodeAST(
            typ=ast.Call,
            children=[
                cls.name(LeafAST(name_sym)),
                ListAST(children=arguments),
                ListAST(children=[]),
            ],
        )

    @classmethod
    def expr_stmt(cls, expr):
        """
        Create an expression statement ParsedAST from the given expression.
        """
        return NodeAST(typ=ast.Expr, children=[expr])

    def render_symvar(self):
        """
        Render this ParsedAST as a __ref__ variable for stub display, i.e.,
            `a` -> `__ref__(a)`
        """
        return ParsedAST.call(Symbol(name="__ref__", scope=None), ParsedAST.name(self))

    def render_codevar(self):
        """
        Render this ParsedAST as a __code__ variable for stub display, i.e.,
            `a` -> `__code__("a")`
        """
        return ParsedAST.call(
            Symbol(name="__code__", scope=None),
            ParsedAST.constant(self.to_python()),
        )

    def wrap_in_metavariable(self, name):
        return NodeAST(
            ast.Set,
            [
                ListAST(
                    [
                        ParsedAST.name(LeafAST(Symbol("__metavariable__", None))),
                        ParsedAST.name(LeafAST(Symbol(name, None))),
                        self,
                    ]
                )
            ],
        )

    def wrap_in_choicevar(self):
        return SequenceAST(
            "/seq",
            [
                ParsedAST.parse_python_statement("__start_choice__"),
                self,
                ParsedAST.parse_python_statement("__end_choice__"),
            ],
        )


@dataclass
class SequenceAST(ParsedAST):
    head: str
    elements: List[ParsedAST]

    def __post_init__(self):
        assert isinstance(self.head, str), self.head
        assert all(isinstance(x, ParsedAST) for x in self.elements), self.elements

    def to_ns_s_exp(self, config):
        return ns.SExpression(self.head, [x.to_ns_s_exp(config) for x in self.elements])

    def to_python_ast(self):
        result = []
        for x in self.elements:
            x = x.to_python_ast()
            if isinstance(x, Splice):
                result += x.target
            else:
                result += [x]
        return result

    def map(self, fn):
        return fn(SequenceAST(self.head, [x.map(fn) for x in self.elements]))


@dataclass
class NodeAST(ParsedAST):
    typ: type
    children: List[ParsedAST]

    def to_ns_s_exp(self, config):
        if not self.children and not config.get("no_leaves", False):
            return self.typ.__name__

        return ns.SExpression(
            self.typ.__name__, [x.to_ns_s_exp(config) for x in self.children]
        )

    def to_python_ast(self):
        out = self.typ(*[x.to_python_ast() for x in self.children])
        out.lineno = 0
        return out

    def map(self, fn):
        return fn(NodeAST(self.typ, [x.map(fn) for x in self.children]))


@dataclass
class ListAST(ParsedAST):
    children: List[ParsedAST]

    def to_ns_s_exp(self, config):
        if not self.children:
            return (
                ns.SExpression("list", []) if config.get("no_leaves", False) else "nil"
            )

        return ns.SExpression("list", [x.to_ns_s_exp(config) for x in self.children])

    def to_python_ast(self):
        return [x.to_python_ast() for x in self.children]

    def map(self, fn):
        return fn(ListAST([x.map(fn) for x in self.children]))


@dataclass
class LeafAST(ParsedAST):
    leaf: object

    def __post_init__(self):
        assert not isinstance(self.leaf, ParsedAST)

    def to_ns_s_exp(self, config):
        leaf_as_string = self.render_leaf_as_string()
        if not config.get("no_leaves", False):
            return leaf_as_string
        return ns.SExpression("const-" + leaf_as_string, [])

    def render_leaf_as_string(self):
        if (
            self.leaf is True
            or self.leaf is False
            or self.leaf is None
            or self.leaf is Ellipsis
        ):
            return str(self.leaf)
        if isinstance(self.leaf, Symbol):
            return self.leaf.render()
        if isinstance(self.leaf, float):
            return f"f{self.leaf}"
        if isinstance(self.leaf, int):
            return f"i{self.leaf}"
        if isinstance(self.leaf, complex):
            return f"j{self.leaf}"
        if isinstance(self.leaf, str):
            # if all are renderable directly without whitespace, just use that
            if all(
                c in "abcdefghijklmnopqrstuvwxyzABCDEFGHIJKLMNOPQRSTUVWXYZ0123456789_."
                for c in self.leaf
            ):
                return "s_" + self.leaf
            return "s-" + base64.b64encode(
                str([ord(x) for x in self.leaf]).encode("ascii")
            ).decode("utf-8")
        if isinstance(self.leaf, bytes):
            return "b" + base64.b64encode(self.leaf).decode("utf-8")
        raise RuntimeError(f"invalid leaf: {self.leaf}")

    def to_python_ast(self):
        if isinstance(self.leaf, Symbol):
            return self.leaf.name
        return self.leaf

    def map(self, fn):
        return fn(LeafAST(self.leaf))


@dataclass
class Variable(ParsedAST):
    sym: str

    @property
    def idx(self):
        return int(self.sym[1:])

    def map(self, fn):
        return fn(self)

    def to_ns_s_exp(self, config):
        if config.get("no_leaves", False):
            return ns.SExpression("var-" + self.sym, [])
        return self.sym


@dataclass
class SymvarAST(Variable):
    def to_python_ast(self):
        return self.sym

    def _replace_with_substitute(self, arguments):
        return arguments.symvars[self.idx - 1]


@dataclass
class MetavarAST(Variable):
    def to_python_ast(self):
        return ast.Name(id=self.sym)

    def _replace_with_substitute(self, arguments):
        return arguments.metavars[self.idx]


@dataclass
class ChoicevarAST(Variable):
    def to_python_ast(self):
        return ast.Name(id=self.sym)

    def _replace_with_substitute(self, arguments):
        return SpliceAST(arguments.choicevars[self.idx])


@dataclass
class AbstractionCallAST(ParsedAST):
    tag: str
    args: List[ParsedAST]
    handle: uuid.UUID

    def to_ns_s_exp(self, config):
        return ns.SExpression(self.tag, [x.to_ns_s_exp(config) for x in self.args])

    def to_python_ast(self):
        raise RuntimeError("cannot convert abstraction call to python")

    def map(self, fn):
        return fn(
            AbstractionCallAST(self.tag, [x.map(fn) for x in self.args], self.handle)
        )

    def _collect_abstraction_calls(self, result):
        result[self.handle] = self
        return super()._collect_abstraction_calls(result)

    def _replace_abstraction_calls(self, handle_to_replacement):
        if self.handle in handle_to_replacement:
            return handle_to_replacement[self.handle]
        # pylint: disable=protected-access
        return self.map(
            lambda x: (
                x
                if isinstance(x, AbstractionCallAST) and x.tag == self.tag
                else x._replace_abstraction_calls(handle_to_replacement)
            )
        )


@dataclass
class SliceElementAST(ParsedAST):
    content: ParsedAST

    @classmethod
    def of(cls, x):
        if isinstance(x, SliceElementAST):
            return x
        return SliceElementAST(x)

    def to_ns_s_exp(self, config):
        # should not be necessary; since we have the assertion
        # but pylint is not smart enough to figure that out
        # pylint: disable=no-member
        content = self.content
        if isinstance(self.content, StarrableElementAST):
            # safe because it is not actually legal to have a starred element
            # in a slice
            content = content.content
        assert isinstance(content, (NodeAST, AbstractionCallAST, Variable)), content
        if isinstance(content, NodeAST):
            if content.typ is ast.Slice:
                return ns.SExpression("_slice_slice", [content.to_ns_s_exp(config)])
            if content.typ is ast.Tuple:
                assert isinstance(content.children, list)
                assert len(content.children) == 2
                content_children = list(content.children)
                content_children[0] = ListAST(
                    [SliceElementAST.of(x) for x in content_children[0].children]
                )
                content = NodeAST(typ=ast.Tuple, children=content_children)

                return ns.SExpression("_slice_tuple", [content.to_ns_s_exp(config)])
        return ns.SExpression("_slice_content", [content.to_ns_s_exp(config)])

    def to_python_ast(self):
        return self.content.to_python_ast()

    def substitute(self, arguments):
        return SliceElementAST(self.content.substitute(arguments))

    def map(self, fn):
        return fn(SliceElementAST(self.content.map(fn)))


@dataclass
class StarrableElementAST(ParsedAST):
    content: ParsedAST

    def to_ns_s_exp(self, config):
        # pylint: disable=no-member
        assert isinstance(
            self.content, (NodeAST, AbstractionCallAST, Variable)
        ), self.content
        if isinstance(self.content, NodeAST) and self.content.typ is ast.Starred:
            return ns.SExpression(
                "_starred_starred", [self.content.to_ns_s_exp(config)]
            )
        return ns.SExpression("_starred_content", [self.content.to_ns_s_exp(config)])

    def to_python_ast(self):
        return self.content.to_python_ast()

    def substitute(self, arguments):
        return StarrableElementAST(self.content.substitute(arguments))

    def map(self, fn):
        return fn(StarrableElementAST(self.content.map(fn)))


@dataclass
class SpliceAST(ParsedAST):
    content: Union[SequenceAST, AbstractionCallAST]

    def __post_init__(self):
        assert isinstance(
            self.content, (SequenceAST, AbstractionCallAST, Variable)
        ), self.content

    def to_ns_s_exp(self, config):
        return ns.SExpression("/splice", [self.content.to_ns_s_exp(config)])

    def to_python_ast(self):
        return Splice(self.content.to_python_ast())

    def map(self, fn):
        return fn(SpliceAST(self.content.map(fn)))<|MERGE_RESOLUTION|>--- conflicted
+++ resolved
@@ -106,16 +106,10 @@
             canonicalize_de_bruijn,
         )
 
-<<<<<<< HEAD
         [result] = canonicalize_de_bruijn(
-            [self], [start_state], dfa, abstrs, de_bruijn_limit
+            [self], [start_state], dfa, abstrs, max_explicit_dbvar_index
         )
         return result
-=======
-        return canonicalize_de_bruijn(
-            self, dfa, start_state, abstrs, max_explicit_dbvar_index
-        )
->>>>>>> bf1864f7
 
     @classmethod
     def from_type_annotated_de_bruijn_ns_s_exp(cls, s_exp, dfa, abstrs=()):
