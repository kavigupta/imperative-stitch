--- conflicted
+++ resolved
@@ -5,7 +5,7 @@
 import neurosym as ns
 
 from imperative_stitch.parser.patterns import VARIABLE_PATTERN
-from imperative_stitch.utils.classify_nodes import add_disambiguating_type_tags
+from imperative_stitch.utils.types import non_sequence_prefixes
 
 from .python_ast import (
     AbstractionCallAST,
@@ -75,40 +75,10 @@
     return code
 
 
-<<<<<<< HEAD
 python_to_python_ast = ns.python_to_python_ast
-=======
-def python_to_python_ast(
-    code: Union[str, ast.AST], descoper: Union[NoneType, dict] = None
-) -> PythonAST:
-    """
-    Parse the given python code into a PythonAST. If the code is a string, it is first parsed into an AST.
-
-    Args:
-        code: The python code to parse.
-        descoper: The descoper to use. If None, a new one is created.
-
-    Returns:
-        The parsed PythonAST.
-    """
-
-    with increase_recursionlimit():
-        if isinstance(code, str):
-            code = ast.parse(code)
-        code = python_ast_to_parsed_ast(
-            code,
-            descoper if descoper is not None else create_descoper(code),
-        )
-        return code
 
 
 def to_type_annotated_ns_s_exp(
     code: PythonAST, dfa: dict, start_state: str
 ) -> ns.SExpression:
-    """
-    Like to_ns_s_exp, but adds type annotations.
-    """
-    return add_disambiguating_type_tags(
-        dfa, code.to_ns_s_exp(dict(no_leaves=True)), start_state
-    )
->>>>>>> 3c0ce537
+    return ns.to_type_annotated_ns_s_exp(code, dfa, start_state, non_sequence_prefixes)