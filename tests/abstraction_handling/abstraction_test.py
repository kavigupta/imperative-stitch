--- conflicted
+++ resolved
@@ -434,11 +434,7 @@
 
     @parameterized.expand(range(len(load_stitch_output_set())))
     def test_abstraction_bodies_in_order_no_crash(self, i):
-<<<<<<< HEAD
-        x = load_stitch_output_set()[i]
-=======
         x = copy.deepcopy(load_stitch_output_set()[i])
->>>>>>> f415d2f9
         abstractions = []
         for idx, abstraction in enumerate(x["abstractions"], 1):
             abstraction["body"] = ParsedAST.parse_s_expression(abstraction["body"])
