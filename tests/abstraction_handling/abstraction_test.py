import copy
import unittest
from textwrap import dedent
from parameterized import parameterized

from parameterized import parameterized

from parameterized import parameterized

from imperative_stitch.compress.abstraction import Abstraction
from imperative_stitch.data.stitch_output_set import load_stitch_output_set
from imperative_stitch.parser.parsed_ast import ParsedAST
from imperative_stitch.utils.classify_nodes import export_dfa
from imperative_stitch.utils.def_use_mask.ordering import (
    python_node_dictionary,
    python_node_ordering_with_abstractions,
)
from imperative_stitch.utils.export_as_dsl import DSLSubset, create_dsl

fn_1_body = """
(/subseq
    (Assign
        (list (Name %1 Store))
        (Call (Name g_int Load) (list (_starred_content (Call (Name g_input Load) nil nil))) nil) None)
    (Assign (list (Name %2 Store)) (Call (Name g_input Load) nil nil) None))
"""

fn_1 = Abstraction(
    name="fn_1",
    body=ParsedAST.parse_s_expression(fn_1_body),
    arity=0,
    sym_arity=2,
    choice_arity=0,
    dfa_root="seqS",
    dfa_symvars=["X", "X"],
    dfa_metavars=[],
    dfa_choicevars=[],
)

fn_1_args = [ParsedAST.parse_s_expression(x) for x in ["&a:0", "&z:0"]]

fn_2_body = """
(If
    (Compare (Name %2 Load) (list Eq) (list (Constant i0 None)))
    (/seq
        (If
        (Compare (Name %3 Load) (list Eq) (list (Constant i0 None)))
        (/seq
            (If
            (Compare (Name %1 Load) (list Eq) (list (Constant i0 None)))
            (/seq (Expr (Call (Name g_print Load) (list (_starred_content (UnaryOp USub (Constant i1 None)))) nil)))
            (/seq (Expr (Call (Name g_print Load) (list (_starred_content (Constant i0 None))) nil)))
            )
        )
        (/seq
            (Expr (Call (Name g_print Load) (list (_starred_content (Constant i1 None))) nil))
            (Expr (Call (Name g_print Load) (list (_starred_content (BinOp (UnaryOp USub (Name %1 Load)) Div (Name %3 Load)))) nil))
        )
        )
    )
    (/seq
        ?0
        (Assign
        (list (Name %4 Store))
        (BinOp
            (BinOp (Name %3 Load) Pow (Constant i2 None))
            Sub
            (BinOp (BinOp (Constant i4 None) Mult (Name %2 Load)) Mult (Name %1 Load))
        )
        None
        )
        (If
        (Compare (Name %4 Load) (list Gt) (list (Constant i0 None)))
        (/seq (Expr #0))
        (/seq
            (If
            (Compare (Name %4 Load) (list Eq) (list (Constant i0 None)))
            (/seq
                (Expr (Call (Name g_print Load) (list (_starred_content (Constant i1 None))) nil))
                (Expr
                (Call
                    (Name g_print Load)
                    (list (_starred_content (BinOp (UnaryOp USub (Name %3 Load)) Div (BinOp (Constant i2 None) Mult (Name %2 Load)))))
                    nil
                )
                )
            )
            (/seq (Expr (Call (Name g_print Load) (list (_starred_content (Constant i0 None))) nil)))
            )
        )
        )
    )
)
"""

fn_2 = Abstraction(
    name="fn_2",
    body=ParsedAST.parse_s_expression(fn_2_body),
    arity=1,
    sym_arity=4,
    choice_arity=1,
    dfa_root="S",
    dfa_symvars=["X", "X", "X", "X"],
    dfa_metavars=["E"],
    dfa_choicevars=["seqS"],
)

fn_2_args_w_nothing = [
    ParsedAST.parse_s_expression(x)
    for x in [
        "(Call (Name g_print Load) (list (Constant i2 None)) nil)",
        "&c:0",
        "&a:0",
        "&b:0",
        "&d:0",
        "(/choiceseq)",
    ]
]
fn_2_args = fn_2_args_w_nothing[:-1] + [
    ParsedAST.parse_python_statements("if x == 3: pass")
]


def assertSameCode(test, actual, expected):
    print(actual)
    test.assertEqual(
        dedent(actual).strip(),
        dedent(expected).strip(),
    )


class AbstractionRenderingTest(unittest.TestCase):
    def test_stub_rendering_simple(self):
        stub = fn_1.create_stub(fn_1_args)
        assertSameCode(
            self,
            stub.to_python(),
            """
            fn_1(__ref__(a), __ref__(z))
            """,
        )

    def test_stub_rendering_multi(self):
        stub = fn_2.create_stub(fn_2_args)
        assertSameCode(
            self,
            stub.to_python(),
            """
            fn_2(__code__('print(2)'), __ref__(c), __ref__(a), __ref__(b), __ref__(d), __code__('if x == 3:\\n    pass'))
            """,
        )

    def test_stub_rendering_multi_w_nothing(self):
        stub = fn_2.create_stub(fn_2_args_w_nothing)
        assertSameCode(
            self,
            stub.to_python(),
            """
            fn_2(__code__('print(2)'), __ref__(c), __ref__(a), __ref__(b), __ref__(d), __code__(''))
            """,
        )

    def test_body_rendering_simple(self):
        stub = fn_1.substitute_body(fn_1_args)
        assertSameCode(
            self,
            stub.to_python(),
            """
            a = int(input())
            z = input()
            """,
        )

    def test_body_rendering_simple_with_pragmas(self):
        stub = fn_1.substitute_body(fn_1_args, pragmas=True)
        assertSameCode(
            self,
            stub.to_python(),
            """
            __start_extract__
            a = int(input())
            z = input()
            __end_extract__
            """,
        )

    def test_body_rendering_multi(self):
        stub = fn_2.substitute_body(fn_2_args)
        print(stub.to_python())
        assertSameCode(
            self,
            stub.to_python(),
            """
            if a == 0:
                if b == 0:
                    if c == 0:
                        print(-1)
                    else:
                        print(0)
                else:
                    print(1)
                    print(-c / b)
            else:
                if x == 3:
                    pass
                d = b ** 2 - 4 * a * c
                if d > 0:
                    print(2)
                elif d == 0:
                    print(1)
                    print(-b / (2 * a))
                else:
                    print(0)
            """,
        )

    def test_body_rendering_multi_with_pragmas(self):
        stub = fn_2.substitute_body(fn_2_args, pragmas=True)
        print(stub.to_python())
        assertSameCode(
            self,
            stub.to_python(),
            """
            __start_extract__
            if a == 0:
                if b == 0:
                    if c == 0:
                        print(-1)
                    else:
                        print(0)
                else:
                    print(1)
                    print(-c / b)
            else:
                __start_choice__
                if x == 3:
                    pass
                __end_choice__
                d = b ** 2 - 4 * a * c
                if d > 0:
                    {__metavariable__, __m0, print(2)}
                elif d == 0:
                    print(1)
                    print(-b / (2 * a))
                else:
                    print(0)
            __end_extract__
            """,
        )

    def test_body_rendering_multi_w_nothing(self):
        stub = fn_2.substitute_body(fn_2_args_w_nothing)
        assertSameCode(
            self,
            stub.to_python(),
            """
            if a == 0:
                if b == 0:
                    if c == 0:
                        print(-1)
                    else:
                        print(0)
                else:
                    print(1)
                    print(-c / b)
            else:
                d = b ** 2 - 4 * a * c
                if d > 0:
                    print(2)
                elif d == 0:
                    print(1)
                    print(-b / (2 * a))
                else:
                    print(0)
            """,
        )

    def test_body_variable_rendering_simple(self):
        body = fn_1.body_with_variable_names()
        assertSameCode(
            self,
            body.to_python(),
            """
            %1 = int(input())
            %2 = input()
            """,
        )

    def test_body_variable_rendering_multi(self):
        body = fn_2.body_with_variable_names()
        self.maxDiff = None
        assertSameCode(
            self,
            body.to_python(),
            """
            if %2 == 0:
                if %3 == 0:
                    if %1 == 0:
                        print(-1)
                    else:
                        print(0)
                else:
                    print(1)
                    print(-%1 / %3)
            else:
                ?0
                %4 = %3 ** 2 - 4 * %2 * %1
                if %4 > 0:
                    #0
                elif %4 == 0:
                    print(1)
                    print(-%3 / (2 * %2))
                else:
                    print(0)
            """,
        )

    def test_nested_abstraction_render(self):
        fn_5_init = {
            "body": ParsedAST.parse_s_expression(
                """
                (/subseq
                    (While
                        (Name %2 Load)
                        (/seq
                            (AugAssign
                                (Name %3 Store)
                                Add
                                (BinOp (Name %2 Load) Mod (Name %1 Load)))
                            (AugAssign (Name %2 Store) FloorDiv (Name %1 Load))
                            ?0)
                        (/seq))
                    (If
                        (Compare
                            (Name %3 Load) (list Eq) (list (Name %4 Load)))
                        (/seq (Return (Name %1 Load)))
                        (/seq)))
                """
            ),
            "sym_arity": 4,
            "dfa_symvars": ["Name", "Name", "Name", "Name"],
            "dfa_metavars": [],
            "dfa_choicevars": ["seqS"],
            "choice_arity": 1,
            "arity": 0,
            "dfa_root": "seqS",
        }

        fn_5 = Abstraction(name="fn_5", **fn_5_init)
        tmp_abstraction_calls = {"fn_5": fn_5}
        result = (
            ParsedAST.parse_s_expression("(/splice (fn_5 %1 %4 %5 %2 #0))")
            .abstraction_calls_to_bodies(tmp_abstraction_calls)
            .to_s_exp()
        )
        expected = """
        (/splice
            (/subseq
                (While
                    (Name %4 Load)
                    (/seq
                        (AugAssign
                            (Name %5 Store)
                            Add
                            (BinOp (Name %4 Load) Mod (Name %1 Load)))
                        (AugAssign (Name %4 Store) FloorDiv (Name %1 Load))
                        (/splice #0))
                        (/seq))
                    (If
                        (Compare (Name %5 Load) (list Eq) (list (Name %2 Load)))
                        (/seq (Return (Name %1 Load))) (/seq))))
        """
        expected = ParsedAST.parse_s_expression(expected).to_s_exp()
        self.assertEqual(result, expected)

    def test_dfa_with_abstractions_works(self):
        export_dfa(abstrs={"fn_1": fn_1, "fn_2": fn_2})

    def test_dsl_with_abstractions_works(self):
        dfa = export_dfa(abstrs={"fn_1": fn_1, "fn_2": fn_2})
        subset = DSLSubset.from_program(
            dfa,
            ParsedAST.parse_python_module("x = x + 2; y = y + x + 2"),
            root="M",
        )
        create_dsl(dfa, subset, "M")

    def test_in_order_simple(self):
        self.assertEqual(
            fn_1.variables_in_order(python_node_dictionary()), ["%1", "%2"]
        )
        self.assertEqual(
            fn_1.arguments_traversal_order(python_node_dictionary()), [0, 1]
        )

    def test_in_order_multi(self):
        self.assertEqual(
            fn_2.variables_in_order(python_node_dictionary()),
            ["%2", "%3", "%1", "?0", "%4", "#0"],
        )
        # order is #0 %1 %2 %3 %4 ?0
        self.assertEqual(
            fn_2.arguments_traversal_order(python_node_dictionary()), [2, 3, 1, 5, 4, 0]
        )

    def test_in_order_comprehension(self):
        fn_3 = Abstraction(
            name="fn_3",
            body=ParsedAST.parse_s_expression(
                """
                (Expr
                    (ListComp
                        #0
                        (list
                            (comprehension
                                (Name %1 Store)
                                (Call 
                                    #1
                                    (list (_starred_content (Constant i10 None))) 
                                    nil)
                                nil
                                i0))))
                """
            ),
            arity=2,
            sym_arity=1,
            choice_arity=0,
            dfa_root="S",
            dfa_symvars=["Name"],
            dfa_metavars=["E", "E"],
            dfa_choicevars=[],
        )
        self.assertEqual(
            fn_3.variables_in_order(python_node_dictionary()), ["%1", "#1", "#0"]
        )

    @parameterized.expand(range(len(load_stitch_output_set())))
    def test_abstraction_bodies_in_order_no_crash(self, i):
<<<<<<< HEAD
        x = load_stitch_output_set()[i]
=======
        x = copy.deepcopy(load_stitch_output_set()[i])
>>>>>>> fecebdd7
        abstractions = []
        for idx, abstraction in enumerate(x["abstractions"], 1):
            abstraction["body"] = ParsedAST.parse_s_expression(abstraction["body"])
            abstraction = Abstraction(**abstraction, name=f"fn_{idx}")
            abstractions.append(abstraction)
        python_node_ordering_with_abstractions(abstractions)<|MERGE_RESOLUTION|>--- conflicted
+++ resolved
@@ -1,7 +1,6 @@
 import copy
 import unittest
 from textwrap import dedent
-from parameterized import parameterized
 
 from parameterized import parameterized
 
@@ -436,11 +435,7 @@
 
     @parameterized.expand(range(len(load_stitch_output_set())))
     def test_abstraction_bodies_in_order_no_crash(self, i):
-<<<<<<< HEAD
-        x = load_stitch_output_set()[i]
-=======
         x = copy.deepcopy(load_stitch_output_set()[i])
->>>>>>> fecebdd7
         abstractions = []
         for idx, abstraction in enumerate(x["abstractions"], 1):
             abstraction["body"] = ParsedAST.parse_s_expression(abstraction["body"])
