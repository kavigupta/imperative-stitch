import ast
import copy
import unittest
from textwrap import dedent

import neurosym as ns
from parameterized import parameterized

from imperative_stitch.compress.abstraction import Abstraction
from imperative_stitch.compress.manipulate_abstraction import (
    abstraction_calls_to_bodies,
    abstraction_calls_to_bodies_recursively,
    collect_abstraction_calls,
    replace_abstraction_calls,
)
from imperative_stitch.data.stitch_output_set import (
    load_stitch_output_set,
    load_stitch_output_set_no_dfa,
)
from imperative_stitch.parser import converter
from imperative_stitch.utils.classify_nodes import export_dfa
from imperative_stitch.utils.def_use_mask_extension.ordering import (
    python_node_ordering_with_abstractions,
)
from tests.utils import (
    expand_with_slow_tests,
    load_annies_compressed_individual_programs,
)

fn_1_body = """
(/subseq
    (Assign
        (list (Name %1 Store))
        (Call (Name g_int Load) (list (_starred_content (Call (Name g_input Load) nil nil))) nil) None)
    (Assign (list (Name %2 Store)) (Call (Name g_input Load) nil nil) None))
"""

fn_1 = Abstraction.of("fn_1", fn_1_body, "seqS", dfa_symvars=["X", "X"])

fn_1_args = [converter.s_exp_to_python_ast(x) for x in ["&a:0", "&z:0"]]

fn_2_body = """
(If
    (Compare (Name %2 Load) (list Eq) (list (Constant i0 None)))
    (/seq
        (If
        (Compare (Name %3 Load) (list Eq) (list (Constant i0 None)))
        (/seq
            (If
            (Compare (Name %1 Load) (list Eq) (list (Constant i0 None)))
            (/seq (Expr (Call (Name g_print Load) (list (_starred_content (UnaryOp USub (Constant i1 None)))) nil)))
            (/seq (Expr (Call (Name g_print Load) (list (_starred_content (Constant i0 None))) nil)))
            )
        )
        (/seq
            (Expr (Call (Name g_print Load) (list (_starred_content (Constant i1 None))) nil))
            (Expr (Call (Name g_print Load) (list (_starred_content (BinOp (UnaryOp USub (Name %1 Load)) Div (Name %3 Load)))) nil))
        )
        )
    )
    (/seq
        ?0
        (Assign
        (list (Name %4 Store))
        (BinOp
            (BinOp (Name %3 Load) Pow (Constant i2 None))
            Sub
            (BinOp (BinOp (Constant i4 None) Mult (Name %2 Load)) Mult (Name %1 Load))
        )
        None
        )
        (If
        (Compare (Name %4 Load) (list Gt) (list (Constant i0 None)))
        (/seq (Expr #0))
        (/seq
            (If
            (Compare (Name %4 Load) (list Eq) (list (Constant i0 None)))
            (/seq
                (Expr (Call (Name g_print Load) (list (_starred_content (Constant i1 None))) nil))
                (Expr
                (Call
                    (Name g_print Load)
                    (list (_starred_content (BinOp (UnaryOp USub (Name %3 Load)) Div (BinOp (Constant i2 None) Mult (Name %2 Load)))))
                    nil
                )
                )
            )
            (/seq (Expr (Call (Name g_print Load) (list (_starred_content (Constant i0 None))) nil)))
            )
        )
        )
    )
)
"""

fn_2 = Abstraction.of(
    "fn_2",
    fn_2_body,
    "S",
    dfa_symvars=["X", "X", "X", "X"],
    dfa_metavars=["E"],
    dfa_choicevars=["seqS"],
)

fn_2_args_w_nothing = [
    converter.s_exp_to_python_ast(x)
    for x in [
        "(Call (Name g_print Load) (list (Constant i2 None)) nil)",
        "&c:0",
        "&a:0",
        "&b:0",
        "&d:0",
        "(/choiceseq)",
    ]
]
fn_2_args = fn_2_args_w_nothing[:-1] + [
    ns.python_statements_to_python_ast("if x == 3: pass")
]
fn_2_args_with_stub = fn_2_args_w_nothing[:-1] + [
    converter.s_exp_to_python_ast("(fn_3)")
]

fn_3 = Abstraction.of(
    "fn_3",
    """
        (/seq
            (Assign (list (Name &x:0 Store)) (Constant i30 None) None)
            (Assign (list (Name &x:0 Store)) (Constant i10 None) None))
        """,
    dfa_root="seqS",
)


def assertSameCode(test, actual, expected):
    print(actual)
    test.assertEqual(
        dedent(actual).strip(),
        dedent(expected).strip(),
    )


class AbstractionRenderingTest(unittest.TestCase):

    def test_stub_rendering_simple(self):
        stub = fn_1.create_stub(fn_1_args, is_pythonm=False)
        assertSameCode(
            self,
            stub.to_python(),
            """
            fn_1(__ref__(a), __ref__(z))
            """,
        )

        self.assertEqual(
            ns.render_s_expression(stub.to_ns_s_exp()),
            "(/seq (Expr (Call (Name &fn_1:None Load) (list (Call (Name &__ref__:None Load) (list (Name &a:0 Load)) nil) (Call (Name &__ref__:None Load) (list (Name &z:0 Load)) nil)) nil)))",
        )

        stub = fn_1.create_stub(fn_1_args, is_pythonm=True)
        assertSameCode(
            self,
            stub.to_python(),
            """
            fn_1(&a, &z)
            """,
        )

    def test_stub_rendering_multi(self):
        stub = fn_2.create_stub(fn_2_args, is_pythonm=False)
        assertSameCode(
            self,
            stub.to_python(),
            """
            fn_2(__code__('print(2)'), __ref__(c), __ref__(a), __ref__(b), __ref__(d), __code__('if x == 3:\\n    pass'))
            """,
        )

<<<<<<< HEAD
=======
        # assert no error
        ns.render_s_expression(stub.to_ns_s_exp())

>>>>>>> e59e26f3
        stub = fn_2.create_stub(
            fn_2_args_w_nothing[:-1]
            + [ns.python_statements_to_python_ast("x = 2 if 3 else 9")],
            is_pythonm=True,
        )
<<<<<<< HEAD
=======

        # assert no error
        ns.render_s_expression(stub.to_ns_s_exp())

>>>>>>> e59e26f3
        assertSameCode(
            self,
            stub.to_python(),
            """
            fn_2(`print(2)`, &c, &a, &b, &d, `x = 2 if 3 else 9`)
            """,
        )

        stub = fn_2.create_stub(
            fn_2_args_w_nothing[:-1]
            + [ns.python_statements_to_python_ast("x = 'abc'")],
            is_pythonm=True,
        )
        assertSameCode(
            self,
            stub.to_python(),
            """
            fn_2(`print(2)`, &c, &a, &b, &d, `x = 'abc'`)
            """,
        )

        stub = fn_2.create_stub(
            fn_2_args_w_nothing[:-1]
            + [ns.python_statements_to_python_ast(r"x = '\'abc\''")],
            is_pythonm=True,
        )
        assertSameCode(
            self,
            stub.to_python(),
            """
            fn_2(`print(2)`, &c, &a, &b, &d, `x = "'abc'"`)
            """,
        )

    def test_stub_rendering_multi_w_nothing(self):
        stub = fn_2.create_stub(fn_2_args_w_nothing, is_pythonm=False)
        assertSameCode(
            self,
            stub.to_python(),
            """
            fn_2(__code__('print(2)'), __ref__(c), __ref__(a), __ref__(b), __ref__(d), __code__(''))
            """,
        )

        stub = fn_2.create_stub(fn_2_args_w_nothing, is_pythonm=True)

        assertSameCode(
            self,
            stub.to_python(),
            """
            fn_2(`print(2)`, &c, &a, &b, &d, ``)
            """,
        )

    def test_body_rendering_simple(self):
        stub = fn_1.substitute_body(fn_1_args)
        assertSameCode(
            self,
            stub.to_python(),
            """
            a = int(input())
            z = input()
            """,
        )

    def test_body_rendering_simple_with_pragmas(self):
        stub = fn_1.substitute_body(fn_1_args, pragmas=True)
        assertSameCode(
            self,
            stub.to_python(),
            """
            __start_extract__
            a = int(input())
            z = input()
            __end_extract__
            """,
        )

    def test_body_rendering_multi(self):
        stub = fn_2.substitute_body(fn_2_args)
        print(stub.to_python())
        assertSameCode(
            self,
            stub.to_python(),
            """
            if a == 0:
                if b == 0:
                    if c == 0:
                        print(-1)
                    else:
                        print(0)
                else:
                    print(1)
                    print(-c / b)
            else:
                if x == 3:
                    pass
                d = b ** 2 - 4 * a * c
                if d > 0:
                    print(2)
                elif d == 0:
                    print(1)
                    print(-b / (2 * a))
                else:
                    print(0)
            """,
        )

    def test_body_rendering_with_choiceseq_abstraction(self):
        element = fn_2.substitute_body(fn_2_args_with_stub)
        stub = replace_abstraction_calls(
            element,
            {
                k: fn_3.create_stub([], is_pythonm=False)
                for k in collect_abstraction_calls(element)
            },
        )
        assertSameCode(
            self,
            stub.to_python(),
            """
            if a == 0:
                if b == 0:
                    if c == 0:
                        print(-1)
                    else:
                        print(0)
                else:
                    print(1)
                    print(-c / b)
            else:
                fn_3()
                d = b ** 2 - 4 * a * c
                if d > 0:
                    print(2)
                elif d == 0:
                    print(1)
                    print(-b / (2 * a))
                else:
                    print(0)
            """,
        )
        body = abstraction_calls_to_bodies(element, {"fn_3": fn_3})
        assertSameCode(
            self,
            body.to_python(),
            """
            if a == 0:
                if b == 0:
                    if c == 0:
                        print(-1)
                    else:
                        print(0)
                else:
                    print(1)
                    print(-c / b)
            else:
                x = 30
                x = 10
                d = b ** 2 - 4 * a * c
                if d > 0:
                    print(2)
                elif d == 0:
                    print(1)
                    print(-b / (2 * a))
                else:
                    print(0)
            """,
        )

    def test_body_expand_recursive(self):
        context = converter.s_exp_to_python_ast(
            "(fn_2 (Call (Name g_print Load) (list (Constant i2 None)) nil) &c:0 &a:0 &b:0 &d:0 (/choiceseq (fn_3)))"
        )
        context = abstraction_calls_to_bodies_recursively(
            context, {"fn_2": fn_2, "fn_3": fn_3}
        )
        assertSameCode(
            self,
            context.to_python(),
            """
            if a == 0:
                if b == 0:
                    if c == 0:
                        print(-1)
                    else:
                        print(0)
                else:
                    print(1)
                    print(-c / b)
            else:
                x = 30
                x = 10
                d = b ** 2 - 4 * a * c
                if d > 0:
                    print(2)
                elif d == 0:
                    print(1)
                    print(-b / (2 * a))
                else:
                    print(0)
            """,
        )

    def test_body_expand_recursive_two(self):
        context = converter.s_exp_to_python_ast(
            "(/seq (fn_2 (Call (Name g_print Load) (list (Constant i2 None)) nil) &c:0 &a:0 &b:0 &d:0 (/choiceseq (fn_3))) (fn_2 (Constant i10 None) &c:0 &a:0 &b:0 &d:0 (/choiceseq (fn_3))))"
        )
        context = abstraction_calls_to_bodies_recursively(
            context, {"fn_2": fn_2, "fn_3": fn_3}
        )
        assertSameCode(
            self,
            context.to_python(),
            """
            if a == 0:
                if b == 0:
                    if c == 0:
                        print(-1)
                    else:
                        print(0)
                else:
                    print(1)
                    print(-c / b)
            else:
                x = 30
                x = 10
                d = b ** 2 - 4 * a * c
                if d > 0:
                    print(2)
                elif d == 0:
                    print(1)
                    print(-b / (2 * a))
                else:
                    print(0)
            if a == 0:
                if b == 0:
                    if c == 0:
                        print(-1)
                    else:
                        print(0)
                else:
                    print(1)
                    print(-c / b)
            else:
                x = 30
                x = 10
                d = b ** 2 - 4 * a * c
                if d > 0:
                    10
                elif d == 0:
                    print(1)
                    print(-b / (2 * a))
                else:
                    print(0)
            """,
        )

    def test_body_expanded_twice(self):
        abstractions = {
            "fn_0": Abstraction.of(
                **{
                    "name": "fn_0",
                    "body": "(Expr (Call (Name g_func Load) (list (_starred_content (BinOp (BinOp #0 Add #0) Add (Constant i0 None)))) nil))",
                    "dfa_root": "S",
                    "dfa_symvars": [],
                    "dfa_metavars": ["E"],
                    "dfa_choicevars": [],
                }
            ),
            "fn_1": Abstraction.of(
                **{
                    "name": "fn_1",
                    "body": "(fn_0 #0)",
                    "arity": 1,
                    "sym_arity": 0,
                    "choice_arity": 0,
                    "dfa_root": "S",
                    "dfa_symvars": [],
                    "dfa_metavars": ["E"],
                    "dfa_choicevars": [],
                }
            ),
        }
        program = converter.s_exp_to_python_ast(
            "(Module (/seq (fn_1 (Name g_e Load)) (fn_1 (Name g_g Load))) nil)"
        )
        code = abstraction_calls_to_bodies_recursively(program, abstractions)
        self.assertEqual(code.to_python(), "func(e + e + 0)\nfunc(g + g + 0)")

    def test_expand_recursive_only_one_abstraction(self):
        abstractions = {
            "fn_1": Abstraction(
                name="fn_1",
                body=converter.s_exp_to_python_ast(
                    "(List (list (_starred_content #2) (_starred_content #1) (_starred_content #0) (_starred_content (Constant f1.0 None))) Load)"
                ),
                arity=3,
                sym_arity=0,
                choice_arity=0,
                dfa_root="E",
                dfa_symvars=[],
                dfa_metavars=["E", "E", "E"],
                dfa_choicevars=[],
            )
        }
        code = "(Module (/seq (fn_0 (fn_1 (Constant f0.008 None) (Constant f0.011 None) (Constant f0.025 None))) (fn_0 (fn_1 (Constant f0.235 None) (Constant f0.076 None) (Constant f0.047 None)))) nil)"
        code = converter.s_exp_to_python_ast(code)
        code = abstraction_calls_to_bodies_recursively(code, abstractions)
        self.maxDiff = None
        self.assertEqual(
            ns.render_s_expression(code.to_ns_s_exp()),
            "(Module (/seq (fn_0 (List (list (_starred_content (Constant f0.025 None)) (_starred_content (Constant f0.011 None)) (_starred_content (Constant f0.008 None)) (_starred_content (Constant f1.0 None))) Load)) (fn_0 (List (list (_starred_content (Constant f0.047 None)) (_starred_content (Constant f0.076 None)) (_starred_content (Constant f0.235 None)) (_starred_content (Constant f1.0 None))) Load))) nil)",
        )

    def test_expand_unique_ids(self):
        # This test checks that ids are reset to be unique when a body containing a stub is expanded.
        # Related to test_body_expanded_twice.
        abstractions = {
            "fn_1": Abstraction.of(
                **{
                    "name": "fn_1",
                    "body": "(fn_0 #0)",
                    "arity": 1,
                    "sym_arity": 0,
                    "choice_arity": 0,
                    "dfa_root": "S",
                    "dfa_symvars": [],
                    "dfa_metavars": ["E"],
                    "dfa_choicevars": [],
                }
            ),
        }
        program = converter.s_exp_to_python_ast(
            "(Module (/seq (fn_1 (Name g_e Load)) (fn_1 (Name g_g Load))) nil)"
        )
        code = abstraction_calls_to_bodies(program, abstractions)
        assert code.typ == ast.Module
        code = code.children[0]
        assert isinstance(code, ns.SequenceAST)
        [e_call, g_call] = code.elements
        [e] = e_call.args
        [g] = g_call.args
        self.assertEqual(e.to_python(), "e")
        self.assertEqual(g.to_python(), "g")
        self.assertNotEqual(e_call.handle, g_call.handle)

    def test_just_expand_outside(self):
        abstractions = {
            "fn_1": Abstraction.of(
                **{
                    "name": "fn_1",
                    "body": "(fn_0 #0)",
                    "arity": 1,
                    "sym_arity": 0,
                    "choice_arity": 0,
                    "dfa_root": "S",
                    "dfa_symvars": [],
                    "dfa_metavars": ["E"],
                    "dfa_choicevars": [],
                }
            ),
        }
        program = converter.s_exp_to_python_ast(
            "(Module (/seq (fn_1 (Name g_e Load)) (fn_1 (Name g_g Load))) nil)"
        )
        code = abstraction_calls_to_bodies_recursively(program, abstractions)
        self.assertEqual(
            ns.render_s_expression(code.to_ns_s_exp()),
            "(Module (/seq (fn_0 (Name g_e Load)) (fn_0 (Name g_g Load))) nil)",
        )

    def test_just_expand_one_on_toplevel(self):
        abstractions = {
            "fn_1": Abstraction.of(
                **{
                    "name": "fn_1",
                    "body": "(fn_0 #0)",
                    "arity": 1,
                    "sym_arity": 0,
                    "choice_arity": 0,
                    "dfa_root": "S",
                    "dfa_symvars": [],
                    "dfa_metavars": ["E"],
                    "dfa_choicevars": [],
                }
            ),
        }
        program = converter.s_exp_to_python_ast(
            "(Module (/seq (fn_2) (fn_1 (Name g_e Load)) (fn_1 (Name g_g Load))) nil)"
        )
        code = abstraction_calls_to_bodies_recursively(program, abstractions)
        self.assertEqual(
            ns.render_s_expression(code.to_ns_s_exp()),
            "(Module (/seq (fn_2) (fn_0 (Name g_e Load)) (fn_0 (Name g_g Load))) nil)",
        )

    def test_body_rendering_multi_with_pragmas(self):
        stub = fn_2.substitute_body(fn_2_args, pragmas=True)
        print(stub.to_python())
        assertSameCode(
            self,
            stub.to_python(),
            """
            __start_extract__
            if a == 0:
                if b == 0:
                    if c == 0:
                        print(-1)
                    else:
                        print(0)
                else:
                    print(1)
                    print(-c / b)
            else:
                __start_choice__
                if x == 3:
                    pass
                __end_choice__
                d = b ** 2 - 4 * a * c
                if d > 0:
                    {__metavariable__, __m0, print(2)}
                elif d == 0:
                    print(1)
                    print(-b / (2 * a))
                else:
                    print(0)
            __end_extract__
            """,
        )

    def test_body_rendering_multi_w_nothing(self):
        stub = fn_2.substitute_body(fn_2_args_w_nothing)
        assertSameCode(
            self,
            stub.to_python(),
            """
            if a == 0:
                if b == 0:
                    if c == 0:
                        print(-1)
                    else:
                        print(0)
                else:
                    print(1)
                    print(-c / b)
            else:
                d = b ** 2 - 4 * a * c
                if d > 0:
                    print(2)
                elif d == 0:
                    print(1)
                    print(-b / (2 * a))
                else:
                    print(0)
            """,
        )

    def test_body_variable_rendering_simple(self):
        body = fn_1.body_with_variable_names()
        assertSameCode(
            self,
            body.to_python(),
            """
            %1 = int(input())
            %2 = input()
            """,
        )

    def test_body_variable_rendering_multi(self):
        body = fn_2.body_with_variable_names()
        self.maxDiff = None
        assertSameCode(
            self,
            body.to_python(),
            """
            if %2 == 0:
                if %3 == 0:
                    if %1 == 0:
                        print(-1)
                    else:
                        print(0)
                else:
                    print(1)
                    print(-%1 / %3)
            else:
                ?0
                %4 = %3 ** 2 - 4 * %2 * %1
                if %4 > 0:
                    #0
                elif %4 == 0:
                    print(1)
                    print(-%3 / (2 * %2))
                else:
                    print(0)
            """,
        )

    def test_nested_abstraction_render(self):
        body = """
        (/subseq
            (While
                (Name %2 Load)
                (/seq
                    (AugAssign
                        (Name %3 Store)
                        Add
                        (BinOp (Name %2 Load) Mod (Name %1 Load)))
                    (AugAssign (Name %2 Store) FloorDiv (Name %1 Load))
                    ?0)
                (/seq))
            (If
                (Compare
                    (Name %3 Load) (list Eq) (list (Name %4 Load)))
                (/seq (Return (Name %1 Load)))
                (/seq)))
        """

        fn_5 = Abstraction.of(
            "fn_5",
            body,
            "seqS",
            dfa_symvars=["Name", "Name", "Name", "Name"],
            dfa_choicevars=["seqS"],
        )
        tmp_abstraction_calls = {"fn_5": fn_5}
        result = ns.render_s_expression(
            abstraction_calls_to_bodies(
                converter.s_exp_to_python_ast("(/splice (fn_5 %1 %4 %5 %2 #0))"),
                tmp_abstraction_calls,
            ).to_ns_s_exp()
        )
        expected = """
        (/splice
            (/subseq
                (While
                    (Name %4 Load)
                    (/seq
                        (AugAssign
                            (Name %5 Store)
                            Add
                            (BinOp (Name %4 Load) Mod (Name %1 Load)))
                        (AugAssign (Name %4 Store) FloorDiv (Name %1 Load))
                        (/splice #0))
                        (/seq))
                    (If
                        (Compare (Name %5 Load) (list Eq) (list (Name %2 Load)))
                        (/seq (Return (Name %1 Load))) (/seq))))
        """
        expected = ns.render_s_expression(ns.parse_s_expression(expected))
        self.assertEqual(result, expected)

    def test_dfa_with_abstractions_works(self):
        export_dfa(abstrs={"fn_1": fn_1, "fn_2": fn_2})

    def test_dsl_with_abstractions_works(self):
        dfa = export_dfa(abstrs={"fn_1": fn_1, "fn_2": fn_2})
        subset = ns.PythonDSLSubset.from_programs(
            dfa,
            ns.python_to_python_ast("x = x + 2; y = y + x + 2"),
            root="M",
        )
        ns.create_python_dsl(dfa, subset, "M")

    def test_in_order_simple(self):
        self.assertEqual(
            fn_1.variables_in_order(
                ns.python_def_use_mask.python_ordering_dictionary()
            ),
            ["%1", "%2"],
        )
        self.assertEqual(
            fn_1.arguments_traversal_order(
                ns.python_def_use_mask.python_ordering_dictionary()
            ),
            [0, 1],
        )

    def test_in_order_multi(self):
        self.assertEqual(
            fn_2.variables_in_order(
                ns.python_def_use_mask.python_ordering_dictionary()
            ),
            ["%2", "%3", "%1", "?0", "%4", "#0"],
        )
        # order is #0 %1 %2 %3 %4 ?0
        self.assertEqual(
            fn_2.arguments_traversal_order(
                ns.python_def_use_mask.python_ordering_dictionary()
            ),
            [2, 3, 1, 5, 4, 0],
        )

    def test_in_order_comprehension(self):
        fn = Abstraction.of(
            "fn_3",
            """
            (Expr
                (ListComp
                    #0
                    (list
                        (comprehension
                            (Name %1 Store)
                            (Call 
                                #1
                                (list (_starred_content (Constant i10 None))) 
                                nil)
                            nil
                            i0))))
            """,
            "S",
            dfa_symvars=["Name"],
            dfa_metavars=["E", "E"],
        )
        self.assertEqual(
            fn.variables_in_order(ns.python_def_use_mask.python_ordering_dictionary()),
            ["%1", "#1", "#0"],
        )

    def check_abstraction_bodies_in(self, x):
        x = copy.deepcopy(x)
        abstractions = [
            Abstraction.of(**abstraction, name=f"fn_{idx}")
            for idx, abstraction in enumerate(x["abstractions"], 1)
        ]
        python_node_ordering_with_abstractions(abstractions)

    @parameterized.expand(range(len(load_stitch_output_set())))
    def test_abstraction_bodies_in_order_no_crash(self, i):
        self.check_abstraction_bodies_in(load_stitch_output_set()[i])

    @parameterized.expand(range(len(load_stitch_output_set_no_dfa())))
    def test_abstraction_bodies_in_order_no_crash_no_dfa(self, i):
        self.check_abstraction_bodies_in(load_stitch_output_set_no_dfa()[i])


class AbstractionRenderingAnnieSetTest(unittest.TestCase):
    def check_renders(self, s_exp):
        print(s_exp)
        parsed = converter.s_exp_to_python_ast(s_exp)
        print(parsed)
        self.assertEqual(ns.render_s_expression(parsed.to_ns_s_exp()), s_exp)

    def check_renders_with_bodies_expanded(self, s_exp, abstrs):
        abstrs_dict = {x.name: x for x in abstrs}
        parsed = converter.s_exp_to_python_ast(s_exp)
        parsed = abstraction_calls_to_bodies_recursively(parsed, abstrs_dict)
        parsed.to_ns_s_exp()
        parsed.to_python()

    @expand_with_slow_tests(len(load_annies_compressed_individual_programs()), 10)
    def test_renders_realistic(self, i):
        _, rewritten = load_annies_compressed_individual_programs()[i]
        self.check_renders(rewritten)

    @expand_with_slow_tests(len(load_annies_compressed_individual_programs()), 10)
    def test_renders_realistic_with_bodies_expanded(self, i):
        abstractions, rewritten = load_annies_compressed_individual_programs()[i]
        self.check_renders_with_bodies_expanded(rewritten, abstractions)<|MERGE_RESOLUTION|>--- conflicted
+++ resolved
@@ -175,24 +175,18 @@
             """,
         )
 
-<<<<<<< HEAD
-=======
         # assert no error
         ns.render_s_expression(stub.to_ns_s_exp())
 
->>>>>>> e59e26f3
         stub = fn_2.create_stub(
             fn_2_args_w_nothing[:-1]
             + [ns.python_statements_to_python_ast("x = 2 if 3 else 9")],
             is_pythonm=True,
         )
-<<<<<<< HEAD
-=======
 
         # assert no error
         ns.render_s_expression(stub.to_ns_s_exp())
 
->>>>>>> e59e26f3
         assertSameCode(
             self,
             stub.to_python(),
