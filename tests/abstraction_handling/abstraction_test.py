--- conflicted
+++ resolved
@@ -529,17 +529,11 @@
 
 
 class AbstractionRenderingAnnieSetTest(unittest.TestCase):
-<<<<<<< HEAD
-
-    def check_renders(self, s_exp):
-        self.assertEqual(ParsedAST.parse_s_expression(s_exp).to_s_exp(), s_exp)
-=======
     def check_renders(self, s_exp):
         print(s_exp)
         parsed = ParsedAST.parse_s_expression(s_exp)
         print(parsed)
         self.assertEqual(parsed.to_s_exp(), s_exp)
->>>>>>> b1918e46
 
     def check_renders_with_bodies_expanded(self, s_exp, abstrs):
         abstrs_dict = {x.name: x for x in abstrs}
@@ -555,10 +549,5 @@
 
     @expand_with_slow_tests(len(load_annies_compressed_individual_programs()), 10)
     def test_renders_realistic_with_bodies_expanded(self, i):
-<<<<<<< HEAD
-        abstrs, rewritten = load_annies_compressed_individual_programs()[i]
-        self.check_renders_with_bodies_expanded(rewritten, abstrs)
-=======
         abstractions, rewritten = load_annies_compressed_individual_programs()[i]
-        self.check_renders_with_bodies_expanded(rewritten, abstractions)
->>>>>>> b1918e46
+        self.check_renders_with_bodies_expanded(rewritten, abstractions)