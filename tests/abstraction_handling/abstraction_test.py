--- conflicted
+++ resolved
@@ -1,11 +1,6 @@
 import copy
 import unittest
 from textwrap import dedent
-<<<<<<< HEAD
-
-from parameterized import parameterized
-=======
->>>>>>> 1cc8bee6
 
 from parameterized import parameterized
 
