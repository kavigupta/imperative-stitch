--- conflicted
+++ resolved
@@ -152,19 +152,12 @@
 
 def fit_to(programs, parser=ParsedAST.parse_python_module, root="M"):
     dfa = export_dfa()
-<<<<<<< HEAD
-    programs = [ParsedAST.parse_python_module(p) for p in programs]
-    subset = DSLSubset.from_program(dfa, *programs, root="M")
-    dsl = create_dsl(export_dfa(), subset, "M")
+    programs = [parser(p) for p in programs]
+    subset = DSLSubset.from_program(dfa, *programs, root=root)
+    dsl = create_dsl(export_dfa(), subset, root)
     fam = ns.BigramProgramDistributionFamily(
         dsl, additional_preorder_masks=[DefUseChainPreorderMask]
     )
-=======
-    programs = [parser(p) for p in programs]
-    subset = DSLSubset.from_program(dfa, *programs, root=root)
-    dsl = create_dsl(export_dfa(), subset, root)
-    fam = ns.BigramProgramDistributionFamily(dsl)
->>>>>>> 1e88e016
     counts = fam.count_programs(
         [[program.to_type_annotated_ns_s_exp(dfa, root) for program in programs]]
     )
@@ -230,7 +223,6 @@
             ],
         )
 
-<<<<<<< HEAD
     def test_enumerate_def_use_check(self):
         self.assertEqual(
             self.enumerate("x = 2; y = x", "y = 2; x = y"),
@@ -261,17 +253,6 @@
             ],
         )
 
-    def test_likelihood_def_use_check(self):
-        p = ["x = 2; y = x", "y = 2; x = y"]
-        dfa, _, fam, dist = fit_to(p)
-        like = fam.compute_likelihood(
-            dist,
-            ParsedAST.parse_python_module("x = 2\ny = x").to_type_annotated_ns_s_exp(
-                dfa, "M"
-            ),
-        )
-        self.assertAlmostEqual(like, np.log(1 / 2 * 1 * 1 / 2 * 1 / 2))
-=======
     def compute_likelihood(self, corpus, program):
         dfa, _, fam, dist = fit_to(corpus)
         program = ParsedAST.parse_python_module(program).to_type_annotated_ns_s_exp(
@@ -303,6 +284,20 @@
             ],
         )
 
+    def test_likelihood_def_use_check(self):
+        like, results = self.compute_likelihood(
+            ["x = 2; y = x", "y = 2; x = y"], "x = 2; y = x"
+        )
+        self.assertAlmostEqual(like, Fraction(1, 8))
+        self.assertEqual(
+            results,
+            [
+                ("(const-&x:0~Name)", Fraction(1, 2)),
+                ("(const-&y:0~Name)", Fraction(1, 2)),
+                ("(Name~E (const-&x:0~Name) (Load~Ctx))", Fraction(1, 2)),
+            ],
+        )
+
     def test_likelihood_zero(self):
         like, results = self.compute_likelihood(
             ["y = x + 2", "y = 2 + 3", "y = 4"], "y = 2 + x"
@@ -365,5 +360,4 @@
                 ("(fn_3~E)", Fraction(0, 1)),
                 ("(fn_3~E)", Fraction(0, 1)),
             ],
-        )
->>>>>>> 1e88e016
+        )