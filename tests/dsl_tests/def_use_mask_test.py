import copy
import sys
import unittest

import neurosym as ns

from imperative_stitch.compress.abstraction import Abstraction
from imperative_stitch.data.stitch_output_set import (
    load_stitch_output_set,
    load_stitch_output_set_no_dfa,
)
from imperative_stitch.parser.parsed_ast import ParsedAST
from imperative_stitch.utils.classify_nodes import export_dfa
from imperative_stitch.utils.def_use_mask.names import match_either
from tests.dsl_tests.dsl_test import fit_to
from tests.utils import (
    cwq,
    expand_with_slow_tests,
    load_annies_compressed_individual_programs,
    parse_with_hijacking,
    small_set_runnable_code_examples,
)


class DefUseMaskTestGeneric(unittest.TestCase):
    def annotate_alternates(self, chosen, alts):
        self.assertIn(chosen, alts)
        mat = match_either(chosen)
        if not mat:
            return chosen
        name, scope = mat.group("name"), (
            mat.group("scope") if mat.group("typ") == "&" else "0"
        )
        # print(alts)
        alts = [match_either(alt) for alt in alts]
        # print([x for x in alts if x])
        alts = {x.group("name") for x in alts if x}
        alts.remove(name)
        alts = sorted(alts)
        if alts:
            name = f"{name}?{'$'.join(alts)}"
        return f"const-&{name}:{scope}~Name"

    def annotate_program(
        self,
        program,
        parser=ParsedAST.parse_python_module,
        abstrs=(),
        convert_to_python=True,
    ):
        dfa, _, fam, _ = fit_to(
            [program], parser=parser, abstrs=abstrs, include_type_preorder_mask=False
        )
        annotated = ParsedAST.parse_s_expression(
            ns.render_s_expression(
                ns.annotate_with_alternate_symbols(
                    parser(program).to_type_annotated_ns_s_exp(dfa, "M"),
                    fam.tree_distribution_skeleton,
                    self.annotate_alternates,
                )
            )
        )
        if convert_to_python:
            annotated = annotated.abstraction_calls_to_stubs(
                {x.name: x for x in abstrs}
            )
            return annotated.to_python()
        return annotated

    def assertAbstractionAnnotation(
        self, code, rewritten, abstractions, convert_to_python=True
    ):
        print("*" * 80)
        for abstr in abstractions:
            print(abstr.body.to_s_exp())
        print("*" * 80)
        print(
            ParsedAST.parse_s_expression(code)
            .abstraction_calls_to_stubs({x.name: x for x in abstractions})
            .to_python()
        )
        print("*" * 80)
        if convert_to_python:
            print(
                ParsedAST.parse_s_expression(rewritten)
                .abstraction_calls_to_stubs({x.name: x for x in abstractions})
                .to_python()
            )
        print("*" * 80)
        try:
            self.annotate_program(
                code,
                parser=ParsedAST.parse_s_expression,
                abstrs=abstractions,
            )
        except AssertionError:
            return
        self.annotate_program(
            rewritten,
            parser=ParsedAST.parse_s_expression,
            abstrs=abstractions,
            convert_to_python=convert_to_python,
        )


class DefUseMaskTest(DefUseMaskTestGeneric):
    def test_annotate_alternate_symbols(self):
        code = self.annotate_program("x = 2; y = x; z = y")
        print(code)
        self.assertEqual(
            code.strip(),
            cwq(
                """
                x?y$z = 2
                y?x$z = x
                z?x$y = y?x
                """
            ).strip(),
        )

    def test_subscript_on_lhs(self):
        code = self.annotate_program("x = [2, 3, 4]; x[2] = x[0]; y = 2")
        print(code)
        self.assertEqual(
            code.strip(),
            cwq(
                """
                x?y = [2, 3, 4]
                x[2] = x[0]
                y?x = 2
                """
            ).strip(),
        )

    def test_attribute_on_lhs(self):
        code = self.annotate_program("x = 2; y.z = 3; x = x")
        print(code)
        self.assertEqual(
            code.strip(),
            cwq(
                """
                x?y = 2
                y?x.z = 3
                x?y = x?y
                """
            ).strip(),
        )

    def test_tuple_list_on_lhs(self):
        code = self.annotate_program("[x, y] = 2, 3; x, y = x, y; z = x")
        print(code)
        past_310 = """
        [x?y$z, y?x$z] = (2, 3)
        x?y$z, y?x$z = (x?y, y?x)
        z?x$y = x?y
        """
        up_to_310 = """
        [x?y$z, y?x$z] = (2, 3)
        (x?y$z, y?x$z) = (x?y, y?x)
        z?x$y = x?y
        """
        self.assertEqual(
            code.strip(),
            cwq(up_to_310 if sys.version_info < (3, 11) else past_310).strip(),
        )

    def test_star_tuple_on_lhs(self):
        code = self.annotate_program("x, *y = [2, 3]; x = x")
        print(code)
        past_310 = """
        x?y, *y?x = [2, 3]
        x?y = x?y
        """
        up_to_310 = """
        (x?y, *y?x) = [2, 3]
        x?y = x?y
        """
        self.assertEqual(
            code.strip(),
            cwq(up_to_310 if sys.version_info < (3, 11) else past_310).strip(),
        )

    def test_basic_import(self):
        # the 2 in front is necessary to force the import to not be pulled
        code = self.annotate_program(
            cwq(
                """
                2
                import os
                import sys as y
                from collections import defaultdict
                from collections import defaultdict as z
                x = os
                x = os
                """
            )
        )
        print(code)
        self.assertEqual(
            code.strip(),
            cwq(
                """
                2
                import os?defaultdict$x$y$z
                import sys as y?defaultdict$os$x$z
                from collections import defaultdict?os$x$y$z
                from collections import defaultdict as z?defaultdict$os$x$y
                x?defaultdict$os$y$z = os?defaultdict$y$z
                x?defaultdict$os$y$z = os?defaultdict$x$y$z
                """
            ).strip(),
        )

    def test_function_call(self):
        code = self.annotate_program(
            cwq(
                """
                def f(x):
                    z = x
                    return x
                y = f(2)
                """
            )
        )
        print(code)
        self.assertEqual(
            code.strip(),
            cwq(
                """
                def f?x$y$z(x?f$y$z):
                    z?f$x$y = x?f
                    return x?f$z
                y?f$x$z = f(2)
                """
            ).strip(),
        )

    def test_lambda(self):
        code = self.annotate_program(
            cwq(
                """
                x = 2
                lambda y, z=x: lambda a=y: x
                """
            )
        )
        print(code)
        self.assertEqual(
            code.strip(),
            cwq(
                """
                x?a$y$z = 2
                lambda y?a$x$z, z?a$x$y=x: lambda a?x$y$z=y?x$z: x?a$y$z
                """
            ).strip(),
        )

    def test_function_call_arguments(self):
        code = self.annotate_program(
            cwq(
                """
                def f(w, /, x, *y, **z):
                    return x
                """
            )
        )
        print(code)
        self.assertEqual(
            code.strip(),
            cwq(
                """
                def f?w$x$y$z(w?f$x$y$z, /, x?f$w$y$z, *y?f$w$x$z, **z?f$w$x$y):
                    return x?f$w$y$z
                """
            ).strip(),
        )

    def test_single_comprehension(self):
        code = self.annotate_program(
            cwq(
                """
                a = 2
                [b for b in range(a) if b == a]
                a = a
                """
            )
        )
        print(code)
        self.assertEqual(
            code.strip(),
            cwq(
                """
                a?b$range = 2
                [b?a$range for b?a$range in range?a(a?range) if b?a$range == a?b$range]
                a?b$range = a?range
                """
            ).strip(),
        )

    def test_bunch_of_comprehensions(self):
        self.maxDiff = None
        code = self.annotate_program(
            cwq(
                """
                a = 2
                [b for b in range(a)]
                (c for c in range(a))
                {c for c in range(a)}
                {d: a for d in range(a)}
                [e + f + g for e in range(a) for f in range(e) for g in range(f)]
                """
            )
        )
        print(code)
        self.assertEqual(
            code.strip(),
            cwq(
                """
                a?b$c$d$e$f$g$range = 2
                [b?a$range for b?a$c$d$e$f$g$range in range?a(a?range)]
                (c?a$range for c?a$b$d$e$f$g$range in range?a(a?range))
                {c?a$range for c?a$b$d$e$f$g$range in range?a(a?range)}
                {d?a$range: a?d$range for d?a$b$c$e$f$g$range in range?a(a?range)}
                [e?a$f$g$range + f?a$e$g$range + g?a$e$f$range
                    for e?a$b$c$d$f$g$range in range?a(a?range)
                    for f?a$b$c$d$e$g$range in range?a$e(e?a$range)
                    for g?a$b$c$d$e$f$range in range?a$e$f(f?a$e$range)]
                """
            ).strip(),
        )

    def test_for(self):
        self.maxDiff = None
        code = self.annotate_program(
            cwq(
                """
                x = [2]
                for y in x:
                    y
                z = x
                """
            )
        )
        print(code)
        self.assertEqual(
            code.strip(),
            cwq(
                """
                x?y$z = [2]
                for y?x$z in x:
                    y?x
                z?x$y = x?y
                """
            ).strip(),
        )

    def test_import_at_top_level(self):
        # imports at top are global so not alternated
        code = self.annotate_program("import os; import sys as y; x = os; x = os")
        print(code)
        self.assertEqual(
            code.strip(),
            cwq(
                """
                import os?x$y
                import sys as y?os$x
                x?os$y = os?y
                x?os$y = os?x$y
                """
            ).strip(),
        )

    def test_class(self):
        code = self.annotate_program(
            cwq(
                """
                class A:
                    x = A
                y = A
                """
            )
        )
        print(code)
        self.assertEqual(
            code.strip(),
            cwq(
                """
                class A?x$y:
                    x?A$y = A
                y?A$x = A
                """
            ).strip(),
        )

    def test_import_inside_fn(self):
        code = self.annotate_program(
            cwq(
                """
                def f():
                    from collections import defaultdict
                    return defaultdict
                """
            )
        )
        print(code)
        self.assertEqual(
            code.strip(),
            cwq(
                """
                def f?defaultdict():
                    from collections import defaultdict?f
                    return defaultdict?f
                """
            ).strip(),
        )

    def test_function_default(self):
        code = self.annotate_program(
            cwq(
                """
                y = 2
                z = 3
                def f(x=y):
                    return x
                z = z
                """
            )
        )
        print(code)
        self.assertEqual(
            code.strip(),
            cwq(
                """
                y?f$x$z = 2
                z?f$x$y = 3

                def f?x$y$z(x?f$y$z=y?f$z):
                    return x?f$y$z
                z?f$x$y = z?f$y
                """
            ).strip(),
        )

    def test_exception_named(self):
        code = self.annotate_program(
            cwq(
                """
                try:
                    x = 2
                except Exception as e:
                    x = e
                """
            )
        )
        print(code)
        self.assertEqual(
            code.strip(),
            cwq(
                """
                try:
                    x?Exception$e = 2
                except Exception?x as e?Exception$x:
                    x?Exception$e = e?Exception$x
                """
            ).strip(),
        )

    def test_exception_unnamed(self):
        code = self.annotate_program(
            cwq(
                """
                try:
                    x = 2
                except Exception:
                    x = x
                """
            )
        )
        print(code)
        self.assertEqual(
            code.strip(),
            cwq(
                """
                try:
                    x?Exception = 2
                except Exception?x:
                    x?Exception = x?Exception
                """
            ).strip(),
        )

    def test_complicated_type_annot(self):
        code = self.annotate_program(
            cwq(
                """
                x: List[Dict[str, int]] = []
                """
            )
        )
        print(code)
        self.assertEqual(
            code.strip(),
            cwq(
                """
                x: List[Dict[str, int]] = []
                """
            ).strip(),
        )

    @expand_with_slow_tests(200, -1)
    def test_realistic(self, i):
        if i in {22, 31, 41, 57, 95, 100, 106, 109, 112, 114, 119, 181, 182}:
            # forward declaration of
            # input for 22/41/100/119
            # n for 31/57/112/114
            # m for 95
            # sp for 106
            # mp for 109
            # dp for 181
            # lo for 182 [this one's weird]
            return
        example = small_set_runnable_code_examples()[i]["solution"]
        print(example)
        code = self.annotate_program(example)
        print(code)


class DefUseMaskWithAbstractionsTest(DefUseMaskTestGeneric):
<<<<<<< HEAD
    abstr_two_assigns = Abstraction.of(
        "fn_1",
        "(/seq (Assign (list (Name %2 Store)) (Name %1 Load) None) (Assign (list (Name %2 Store)) #0 None))",
        "seqS",
        dfa_symvars=["Name"] * 2,
        dfa_metavars=["E"],
    )

    def replace_s_expr(self, s_expr):
        if not isinstance(s_expr, NodeAST):
            return s_expr
        if s_expr.typ != ast.Expr:
            return s_expr
        [const] = s_expr.children
        if const.typ != ast.Constant:
            return s_expr
        leaf, _ = const.children
        leaf = leaf.leaf
        if not leaf.startswith("~"):
            return s_expr
        leaf = leaf[1:]
        return ParsedAST.parse_s_expression(leaf)

    def parse_with_hijacking(self, code):
        return ParsedAST.parse_python_module(code).map(self.replace_s_expr)

=======
>>>>>>> d13eb3ad
    def blank_abstraction(self, name, content):
        return Abstraction.of(name, ParsedAST.parse_python_statements(content), "seqS")

    def test_with_empty_abstraction(self):
        code = cwq(
            """
            u = 2
            k = u.count()
            "~(/splice (fn_1))"
            k = u.count()
            """
        )
        annotated = self.annotate_program(
            code,
            parser=parse_with_hijacking,
            abstrs=[self.blank_abstraction("fn_1", "a = int(input()); z = input()")],
        )
        print(annotated)
        self.assertEqual(
            cwq(annotated).strip(),
            cwq(
                """
                u?a$input$int$k$z = 2
                k?a$input$int$u$z = u?input$int.count()
                fn_1()
                k?a$input$int$u$z = u?a$input$int$k$z.count()
                """
            ).strip(),
        )

    def test_with_empty_abstraction_multi(self):
        code = cwq(
            """
            u = 2
            k = u.count()
            "~(/splice (fn_1))"
            k = u.count()
            "~(/splice (fn_2))"
            k = u.count()
            """
        )
        annotated = self.annotate_program(
            code,
            parser=parse_with_hijacking,
            abstrs=[
                self.blank_abstraction("fn_1", "a = int(input()); z = input()"),
                self.blank_abstraction("fn_2", "x = 3"),
            ],
        )
        print(annotated)
        self.assertEqual(
            cwq(annotated).strip(),
            cwq(
                """
                u?a$input$int$k$x$z = 2
                k?a$input$int$u$x$z = u?input$int.count()
                fn_1()
                k?a$input$int$u$x$z = u?a$input$int$k$z.count()
                fn_2()
                k?a$input$int$u$x$z = u?a$input$int$k$x$z.count()
                """
            ).strip(),
        )

    def test_with_symvars_ordered(self):
        code = cwq(
            """
            b = 2
            "~(fn_1 &a:0 &b:0)"
            a = a
            """
        )
        annotated = self.annotate_program(
            code,
            parser=parse_with_hijacking,
            abstrs=[
                Abstraction.of(
                    "fn_1",
                    "(Assign (list (Name %1 Store)) (Name %2 Load) None)",
                    "S",
                    dfa_symvars=["Name"] * 2,
                )
            ],
        )
        print(annotated)
        self.assertEqual(
            cwq(annotated).strip(),
            cwq(
                """
                b?a = 2
                # a?b = b
                fn_1(__ref__(a?b), __ref__(b))
                a?b = a?b
                """
            ).strip(),
        )

    def test_with_symvars_backwards(self):
        code = cwq(
            """
            b = 2
            "~(fn_1 &b:0 &a:0)"
            a = a
            """
        )
        annotated = self.annotate_program(
            code,
            parser=parse_with_hijacking,
            abstrs=[
                Abstraction.of(
                    "fn_1",
                    "(Assign (list (Name %2 Store)) (Name %1 Load) None)",
                    "S",
                    dfa_symvars=["Name"] * 2,
                )
            ],
        )
        print(annotated)
        self.assertEqual(
            cwq(annotated).strip(),
            cwq(
                """
                b?a = 2
                # a?b = b
                fn_1(__ref__(b), __ref__(a?b))
                a?b = a?b
                """
            ).strip(),
        )

    def test_with_metavariable_very_simple(self):
        code = cwq(
            """
            b = 2
            "~(fn_1 (Name &b:0 Load) &a:0)"
            a = a
            """
        )
        annotated = self.annotate_program(
            code,
            parser=parse_with_hijacking,
            abstrs=[
                Abstraction.of(
                    "fn_1",
                    "(Assign (list (Name %1 Store)) #0 None)",
                    "S",
                    dfa_symvars=["Name"],
                    dfa_metavars=["E"],
                )
            ],
        )
        print(annotated)
        self.assertEqual(
            cwq(annotated).strip(),
            cwq(
                """
                b?a = 2
                # a?b = b
                fn_1(__code__('b'), __ref__(a?b))
                a?b = a?b
                """
            ).strip(),
        )

    def test_symvar_reuse(self):
        code = cwq(
            """
            b = 2
            "~(/splice (fn_1 &b:0 &a:0))"
            a = a
            """
        )
        annotated = self.annotate_program(
            code,
            parser=parse_with_hijacking,
            abstrs=[
                Abstraction.of(
                    "fn_1",
                    "(/seq (Assign (list (Name %2 Store)) (Name %1 Load) None) (Assign (list (Name %2 Store)) (Name %1 Load) None))",
                    "seqS",
                    dfa_symvars=["Name"] * 2,
                )
            ],
        )
        print(annotated)
        self.assertEqual(
            cwq(annotated).strip(),
            cwq(
                """
                b?a = 2
                # a?b = b
                fn_1(__ref__(b), __ref__(a?b))
                a?b = a?b
                """
            ).strip(),
        )

    def test_symvar_used_in_metavariable(self):
        code = cwq(
            """
            b = 2
            "~(/splice (fn_1 (Name &a:0 Load) &b:0 &a:0))"
            a = a
            """
        )
        annotated = self.annotate_program(
            code,
<<<<<<< HEAD
            parser=self.parse_with_hijacking,
            abstrs=[self.abstr_two_assigns],
=======
            parser=parse_with_hijacking,
            abstrs=[
                Abstraction.of(
                    "fn_1",
                    "(/seq (Assign (list (Name %2 Store)) (Name %1 Load) None) (Assign (list (Name %2 Store)) #0 None))",
                    "seqS",
                    dfa_symvars=["Name"] * 2,
                    dfa_metavars=["E"],
                )
            ],
>>>>>>> d13eb3ad
        )
        print(annotated)
        self.assertEqual(
            cwq(annotated).strip(),
            cwq(
                """
                b?a = 2
                # a?b = b
                # a?b = a?b
                fn_1(__code__('a?b'), __ref__(b), __ref__(a?b))
                a?b = a?b
                """
            ).strip(),
        )

    def test_definition_in_metavar(self):
        code = cwq(
            """
            b = 2
            "~(/splice (fn_1 (Assign (list (Name &c:0 Store)) (Name &b:0 Load) None) &c:0 &a:0))"
            a = a
            """
        )
        annotated = self.annotate_program(
            code,
            parser=parse_with_hijacking,
            abstrs=[
                Abstraction.of(
                    "fn_1",
                    "(/seq #0 (Assign (list (Name %2 Store)) (Name %1 Load) None))",
                    "seqS",
                    dfa_symvars=["Name"] * 2,
                    dfa_metavars=["S"],
                )
            ],
        )
        print(annotated)
        self.assertEqual(
            cwq(annotated).strip(),
            cwq(
                """
                b?a$c = 2
                # c?a$b = b
                # a?b$c = c?b
                fn_1(__code__('c?a$b = b'), __ref__(c?b), __ref__(a?b$c))
                a?b$c = a?b$c
                """
            ).strip(),
        )

    def test_definition_in_choiceseq(self):
        code = cwq(
            """
            b = 2
            "~(/splice (fn_1 &c:0 &a:0 (/choiceseq (Assign (list (Name &c:0 Store)) (Name &b:0 Load) None))))"
            a = a
            """
        )
        annotated = self.annotate_program(
            code,
            parser=parse_with_hijacking,
            abstrs=[
                Abstraction.of(
                    "fn_1",
                    "(/seq ?0 (Assign (list (Name %2 Store)) (Name %1 Load) None))",
                    "seqS",
                    dfa_symvars=["Name"] * 2,
                    dfa_choicevars=["seqS"],
                )
            ],
        )
        print(annotated)
        self.assertEqual(
            cwq(annotated).strip(),
            cwq(
                """
                b?a$c = 2
                # c?a$b = b
                # a?b$c = c?b
                fn_1(__ref__(c?b), __ref__(a?b$c), __code__('c?a$b = b'))
                a?b$c = a?b$c
                """
            ).strip(),
        )

    def test_impossible_likelihood_bug(self):
        # ensure that the likelihood computation doesn't crash
        # see https://github.com/kavigupta/neurosym-lib/pull/78 which fixed this
        code = cwq(
            """
            "~(/splice (fn_1 &b:0 &a:0 (/choiceseq)))"
            a = a
            """
        )
        program = parse_with_hijacking(code)
        abstrs = [
            Abstraction.of(
                "fn_1",
                "(/seq (Assign (list (Name %2 Store)) (Name %1 Load) None) ?0)",
                "seqS",
                dfa_symvars=["Name"] * 2,
                dfa_choicevars=["seqS"],
            )
        ]
        dfa, _, fam, dist = fit_to([program], parser=lambda x: x, abstrs=abstrs)
        print(program)
        print(dist)
        self.assertEqual(
            fam.compute_likelihood(dist, program.to_type_annotated_ns_s_exp(dfa, "M")),
            -float("inf"),
        )

    def test_out_of_order_within_abstraction(self):
        fn_3 = Abstraction.of(
            "fn_3",
            """
            (Expr
                (ListComp
                    #0
                    (list
                        (comprehension
                            (Name %1 Store)
                            (Call
                                #1
                                (list (_starred_content (Constant i10 None)))
                                nil)
                            nil
                            i0))))
            """,
            "S",
            dfa_symvars=["Name"],
            dfa_metavars=["E", "E"],
        )
        code = cwq(
            """
            "~(fn_3 (Name &x:0 Load) (Constant i2 None) &x:0)"
            x = 2
            """
        )
        annotated = self.annotate_program(
            code,
            parser=parse_with_hijacking,
            abstrs=[fn_3],
        )
        print(annotated)
        self.assertEqual(
            cwq(annotated).strip(),
            cwq(
                """
                fn_3(__code__('x'), __code__('2'), __ref__(x))
                x = 2
                """
            ).strip(),
        )

    def test_metavar_containing_abstraction(self):
        code = cwq(
            """
            b = 2
            "~(fn_2 (fn_1) &a:0)"
            a = a
            """
        )
        annotated = self.annotate_program(
            code,
            parser=parse_with_hijacking,
            abstrs=[
                Abstraction.of("fn_1", "(Name &b:0 Load)", "E"),
                Abstraction.of(
                    "fn_2",
                    "(Assign (list (Name %1 Store)) #0 None)",
                    "S",
                    dfa_symvars=["Name"],
                    dfa_metavars=["E"],
                ),
            ],
        )
        print(annotated)
        self.assertEqual(
            cwq(annotated).strip(),
            cwq(
                """
                b?a = 2
                # a?b = b
                fn_2(__code__('fn_1()'), __ref__(a?b))
                a?b = a?b
                """
            ).strip(),
        )

    def test_targets_containing_abstraction(self):
        self.maxDiff = None
        code = ParsedAST.parse_s_expression(
            """
            (Module~M
                (/seq~seqS~2
                    (Assign~S
                        (fn_1)
                        (Tuple~E
                            (list~_StarredRoot_~2
                                (_starred_content~StarredRoot (Constant~E (const-i2~Const) (const-None~ConstKind)))
                                (_starred_content~StarredRoot (Constant~E (const-i3~Const) (const-None~ConstKind))))
                            (Load~Ctx))
                        (const-None~TC))
                    (Assign~S
                        (list~_L_~1 (Name~L (const-&x:0~Name) (Store~Ctx)))
                        (Name~E (const-&a:0~Name) (Load~Ctx)) (const-None~TC)))
                (list~_TI_~0))
            """
        )

        abstrs = [
            Abstraction.of(
                "fn_1",
                """
                (list~_L_~1
                    (Tuple~L
                        (list~_L_~2
                            (_starred_content~L (Name~L (const-&a:0~Name) (Store~Ctx)))
                            (_starred_content~L (Name~L (const-&b:0~Name) (Store~Ctx))))
                        (Store~Ctx)))
                """,
                "[L]",
            )
        ]
        annotated = self.annotate_program(
            code,
            parser=lambda x: x,
            abstrs=abstrs,
            convert_to_python=False,
        )
        expected = """
        (Module~M
            (/seq~seqS~2
                (Assign~S
                    (fn_1~_L_)
                    (Tuple~E
                        (list~_StarredRoot_~2
                            (_starred_content~StarredRoot (Constant~E (const-i2~Const) (const-None~ConstKind)))
                            (_starred_content~StarredRoot (Constant~E (const-i3~Const) (const-None~ConstKind))))
                        (Load~Ctx))
                    (const-None~TC))
                (Assign~S
                    (list~_L_~1 (Name~L (const-&x?a$b:0~Name) (Store~Ctx)))
                    (Name~E (const-&a?b:0~Name) (Load~Ctx)) (const-None~TC)))
            (list~_TI_~0))
        """
        expected = ns.render_s_expression(ns.parse_s_expression(expected))
        self.assertEqual(
            ns.render_s_expression(
                annotated.to_type_annotated_ns_s_exp(export_dfa(), "M")
            ),
            expected,
        )


class DefUseMaskWithAbstractionsRealisticTest(DefUseMaskTestGeneric):
    def check_use_mask(self, x, **kwargs):
        x = copy.deepcopy(x)
        abstractions = [
            Abstraction.of(name=f"fn_{it + 1}", **abstr)
            for it, abstr in enumerate(x["abstractions"])
        ]
        for code, rewritten in zip(x["code"], x["rewritten"]):
            self.assertAbstractionAnnotation(code, rewritten, abstractions, **kwargs)

    @expand_with_slow_tests(len(load_stitch_output_set()), 10)
    def test_realistic_with_abstractions(self, i):
        self.check_use_mask(load_stitch_output_set()[i])

    @expand_with_slow_tests(len(load_stitch_output_set_no_dfa()), 10)
    def test_realistic_with_abstractions_no_dfa(self, i):
        self.check_use_mask(load_stitch_output_set_no_dfa()[i], convert_to_python=False)


class DefUseMaskWithAbstractionsRealisticAnnieSetTest(DefUseMaskTestGeneric):
    @expand_with_slow_tests(len(load_annies_compressed_individual_programs()), 10)
    def test_annies_compressed_with_abstractions(self, i):
        abstrs, rewritten = load_annies_compressed_individual_programs()[i]
        abstrs_dict = {x.name: x for x in abstrs}

        code = (
            ParsedAST.parse_s_expression(rewritten)
            .abstraction_calls_to_bodies_recursively(abstrs_dict)
            .to_s_exp()
        )
        self.assertAbstractionAnnotation(code, rewritten, abstrs)


class DefUseMaskWihAbstractionsLikliehoodAnnieSetTest(DefUseMaskTestGeneric):
    @expand_with_slow_tests(len(load_annies_compressed_individual_programs()), 10)
    def test_annies_compressed_realistic(self, i):
        abstrs, rewritten = load_annies_compressed_individual_programs()[i]
        rewritten = ParsedAST.parse_s_expression(rewritten)
        code = rewritten.abstraction_calls_to_bodies({x.name: x for x in abstrs})
        dfa, _, fam, dist = fit_to([rewritten, code], parser=lambda x: x, abstrs=abstrs)
        # should not error
        fam.compute_likelihood(dist, rewritten.to_type_annotated_ns_s_exp(dfa, "M"))<|MERGE_RESOLUTION|>--- conflicted
+++ resolved
@@ -526,7 +526,6 @@
 
 
 class DefUseMaskWithAbstractionsTest(DefUseMaskTestGeneric):
-<<<<<<< HEAD
     abstr_two_assigns = Abstraction.of(
         "fn_1",
         "(/seq (Assign (list (Name %2 Store)) (Name %1 Load) None) (Assign (list (Name %2 Store)) #0 None))",
@@ -535,26 +534,6 @@
         dfa_metavars=["E"],
     )
 
-    def replace_s_expr(self, s_expr):
-        if not isinstance(s_expr, NodeAST):
-            return s_expr
-        if s_expr.typ != ast.Expr:
-            return s_expr
-        [const] = s_expr.children
-        if const.typ != ast.Constant:
-            return s_expr
-        leaf, _ = const.children
-        leaf = leaf.leaf
-        if not leaf.startswith("~"):
-            return s_expr
-        leaf = leaf[1:]
-        return ParsedAST.parse_s_expression(leaf)
-
-    def parse_with_hijacking(self, code):
-        return ParsedAST.parse_python_module(code).map(self.replace_s_expr)
-
-=======
->>>>>>> d13eb3ad
     def blank_abstraction(self, name, content):
         return Abstraction.of(name, ParsedAST.parse_python_statements(content), "seqS")
 
@@ -762,21 +741,8 @@
         )
         annotated = self.annotate_program(
             code,
-<<<<<<< HEAD
-            parser=self.parse_with_hijacking,
+            parser=parse_with_hijacking,
             abstrs=[self.abstr_two_assigns],
-=======
-            parser=parse_with_hijacking,
-            abstrs=[
-                Abstraction.of(
-                    "fn_1",
-                    "(/seq (Assign (list (Name %2 Store)) (Name %1 Load) None) (Assign (list (Name %2 Store)) #0 None))",
-                    "seqS",
-                    dfa_symvars=["Name"] * 2,
-                    dfa_metavars=["E"],
-                )
-            ],
->>>>>>> d13eb3ad
         )
         print(annotated)
         self.assertEqual(
