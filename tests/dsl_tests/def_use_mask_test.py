import ast
import copy
import sys
import unittest

import neurosym as ns

from imperative_stitch.compress.abstraction import Abstraction
from imperative_stitch.data.stitch_output_set import load_stitch_output_set
from imperative_stitch.parser.parsed_ast import NodeAST, ParsedAST
from imperative_stitch.utils.def_use_mask.names import match_either
from tests.dsl_tests.dsl_test import fit_to
from tests.utils import (
    cwq,
    expand_with_slow_tests,
    load_annies_compressed_individual_programs,
    small_set_runnable_code_examples,
)


class DefUseMaskTestGeneric(unittest.TestCase):
    def annotate_alternates(self, chosen, alts):
        self.assertIn(chosen, alts)
        mat = match_either(chosen)
        if not mat:
            return chosen
        name, scope = mat.group("name"), (
            mat.group("scope") if mat.group("typ") == "&" else "0"
        )
        # print(alts)
        alts = [match_either(alt) for alt in alts]
        # print([x for x in alts if x])
        alts = {x.group("name") for x in alts if x}
        alts.remove(name)
        alts = sorted(alts)
        if alts:
            name = f"{name}?{'$'.join(alts)}"
        return f"const-&{name}:{scope}~Name"

<<<<<<< HEAD
    def annotate_program(
        self, program, parser=ParsedAST.parse_python_module, abstrs=()
    ):
        dfa, _, fam, _ = fit_to([program], parser=parser, abstrs=abstrs)
        annotated = ParsedAST.parse_s_expression(
=======
    def annotate_program(self, program):
        dfa, _, fam, _ = fit_to([program], include_type_preorder_mask=False)
        return ParsedAST.parse_s_expression(
>>>>>>> 59b6b183
            ns.render_s_expression(
                ns.annotate_with_alternate_symbols(
                    parser(program).to_type_annotated_ns_s_exp(dfa, "M"),
                    fam.tree_distribution_skeleton,
                    self.annotate_alternates,
                )
            )
        )
        annotated = annotated.abstraction_calls_to_stubs({x.name: x for x in abstrs})
        return annotated.to_python()

    def assertAbstractionAnnotation(self, code, rewritten, abstractions):
        print("*" * 80)
        for abstr in abstractions:
            print(abstr.body.to_s_exp())
        print("*" * 80)
        print(
            ParsedAST.parse_s_expression(code)
            .abstraction_calls_to_stubs({x.name: x for x in abstractions})
            .to_python()
        )
        print("*" * 80)
        print(
            ParsedAST.parse_s_expression(rewritten)
            .abstraction_calls_to_stubs({x.name: x for x in abstractions})
            .to_python()
        )
        print("*" * 80)
        try:
            self.annotate_program(
                code,
                parser=ParsedAST.parse_s_expression,
                abstrs=abstractions,
            )
        except AssertionError:
            return
        self.annotate_program(
            rewritten,
            parser=ParsedAST.parse_s_expression,
            abstrs=abstractions,
        )


class DefUseMaskTest(DefUseMaskTestGeneric):
    def test_annotate_alternate_symbols(self):
        code = self.annotate_program("x = 2; y = x; z = y")
        print(code)
        self.assertEqual(
            code.strip(),
            cwq(
                """
                x?y$z = 2
                y?x$z = x
                z?x$y = y?x
                """
            ).strip(),
        )

    def test_subscript_on_lhs(self):
        code = self.annotate_program("x = [2, 3, 4]; x[2] = x[0]; y = 2")
        print(code)
        self.assertEqual(
            code.strip(),
            cwq(
                """
                x?y = [2, 3, 4]
                x[2] = x[0]
                y?x = 2
                """
            ).strip(),
        )

    def test_attribute_on_lhs(self):
        code = self.annotate_program("x = 2; y.z = 3; x = x")
        print(code)
        self.assertEqual(
            code.strip(),
            cwq(
                """
                x?y = 2
                y?x.z = 3
                x?y = x?y
                """
            ).strip(),
        )

    def test_tuple_list_on_lhs(self):
        code = self.annotate_program("[x, y] = 2, 3; x, y = x, y; z = x")
        print(code)
        past_310 = """
        [x?y$z, y?x$z] = (2, 3)
        x?y$z, y?x$z = (x?y, y?x)
        z?x$y = x?y
        """
        up_to_310 = """
        [x?y$z, y?x$z] = (2, 3)
        (x?y$z, y?x$z) = (x?y, y?x)
        z?x$y = x?y
        """
        self.assertEqual(
            code.strip(),
            cwq(up_to_310 if sys.version_info < (3, 11) else past_310).strip(),
        )

    def test_star_tuple_on_lhs(self):
        code = self.annotate_program("x, *y = [2, 3]; x = x")
        print(code)
        past_310 = """
        x?y, *y?x = [2, 3]
        x?y = x?y
        """
        up_to_310 = """
        (x?y, *y?x) = [2, 3]
        x?y = x?y
        """
        self.assertEqual(
            code.strip(),
            cwq(up_to_310 if sys.version_info < (3, 11) else past_310).strip(),
        )

    def test_basic_import(self):
        # the 2 in front is necessary to force the import to not be pulled
        code = self.annotate_program(
            cwq(
                """
                2
                import os
                import sys as y
                from collections import defaultdict
                from collections import defaultdict as z
                x = os
                x = os
                """
            )
        )
        print(code)
        self.assertEqual(
            code.strip(),
            cwq(
                """
                2
                import os?defaultdict$x$y$z
                import sys as y?defaultdict$os$x$z
                from collections import defaultdict?os$x$y$z
                from collections import defaultdict as z?defaultdict$os$x$y
                x?defaultdict$os$y$z = os?defaultdict$y$z
                x?defaultdict$os$y$z = os?defaultdict$x$y$z
                """
            ).strip(),
        )

    def test_function_call(self):
        code = self.annotate_program(
            cwq(
                """
                def f(x):
                    z = x
                    return x
                y = f(2)
                """
            )
        )
        print(code)
        self.assertEqual(
            code.strip(),
            cwq(
                """
                def f?x$y$z(x?f$y$z):
                    z?f$x$y = x?f
                    return x?f$z
                y?f$x$z = f(2)
                """
            ).strip(),
        )

    def test_lambda(self):
        code = self.annotate_program(
            cwq(
                """
                x = 2
                lambda y, z=x: lambda a=y: x
                """
            )
        )
        print(code)
        self.assertEqual(
            code.strip(),
            cwq(
                """
                x?a$y$z = 2
                lambda y?a$x$z, z?a$x$y=x: lambda a?x$y$z=y?x$z: x?a$y$z
                """
            ).strip(),
        )

    def test_function_call_arguments(self):
        code = self.annotate_program(
            cwq(
                """
                def f(w, /, x, *y, **z):
                    return x
                """
            )
        )
        print(code)
        self.assertEqual(
            code.strip(),
            cwq(
                """
                def f?w$x$y$z(w?f$x$y$z, /, x?f$w$y$z, *y?f$w$x$z, **z?f$w$x$y):
                    return x?f$w$y$z
                """
            ).strip(),
        )

    def test_single_comprehension(self):
        code = self.annotate_program(
            cwq(
                """
                a = 2
                [b for b in range(a) if b == a]
                a = a
                """
            )
        )
        print(code)
        self.assertEqual(
            code.strip(),
            cwq(
                """
                a?b$range = 2
                [b?a$range for b?a$range in range?a(a?range) if b?a$range == a?b$range]
                a?b$range = a?range
                """
            ).strip(),
        )

    def test_bunch_of_comprehensions(self):
        self.maxDiff = None
        code = self.annotate_program(
            cwq(
                """
                a = 2
                [b for b in range(a)]
                (c for c in range(a))
                {c for c in range(a)}
                {d: a for d in range(a)}
                [e + f + g for e in range(a) for f in range(e) for g in range(f)]
                """
            )
        )
        print(code)
        self.assertEqual(
            code.strip(),
            cwq(
                """
                a?b$c$d$e$f$g$range = 2
                [b?a$range for b?a$c$d$e$f$g$range in range?a(a?range)]
                (c?a$range for c?a$b$d$e$f$g$range in range?a(a?range))
                {c?a$range for c?a$b$d$e$f$g$range in range?a(a?range)}
                {d?a$range: a?d$range for d?a$b$c$e$f$g$range in range?a(a?range)}
                [e?a$f$g$range + f?a$e$g$range + g?a$e$f$range
                    for e?a$b$c$d$f$g$range in range?a(a?range)
                    for f?a$b$c$d$e$g$range in range?a$e(e?a$range)
                    for g?a$b$c$d$e$f$range in range?a$e$f(f?a$e$range)]
                """
            ).strip(),
        )

    def test_for(self):
        self.maxDiff = None
        code = self.annotate_program(
            cwq(
                """
                x = [2]
                for y in x:
                    y
                z = x
                """
            )
        )
        print(code)
        self.assertEqual(
            code.strip(),
            cwq(
                """
                x?y$z = [2]
                for y?x$z in x:
                    y?x
                z?x$y = x?y
                """
            ).strip(),
        )

    def test_import_at_top_level(self):
        # imports at top are global so not alternated
        code = self.annotate_program("import os; import sys as y; x = os; x = os")
        print(code)
        self.assertEqual(
            code.strip(),
            cwq(
                """
                import os?x$y
                import sys as y?os$x
                x?os$y = os?y
                x?os$y = os?x$y
                """
            ).strip(),
        )

    def test_class(self):
        code = self.annotate_program(
            cwq(
                """
                class A:
                    x = A
                y = A
                """
            )
        )
        print(code)
        self.assertEqual(
            code.strip(),
            cwq(
                """
                class A?x$y:
                    x?A$y = A
                y?A$x = A
                """
            ).strip(),
        )

    def test_import_inside_fn(self):
        code = self.annotate_program(
            cwq(
                """
                def f():
                    from collections import defaultdict
                    return defaultdict
                """
            )
        )
        print(code)
        self.assertEqual(
            code.strip(),
            cwq(
                """
                def f?defaultdict():
                    from collections import defaultdict?f
                    return defaultdict?f
                """
            ).strip(),
        )

    def test_function_default(self):
        code = self.annotate_program(
            cwq(
                """
                y = 2
                z = 3
                def f(x=y):
                    return x
                z = z
                """
            )
        )
        print(code)
        self.assertEqual(
            code.strip(),
            cwq(
                """
                y?f$x$z = 2
                z?f$x$y = 3

                def f?x$y$z(x?f$y$z=y?f$z):
                    return x?f$y$z
                z?f$x$y = z?f$y
                """
            ).strip(),
        )

    def test_exception_named(self):
        code = self.annotate_program(
            cwq(
                """
                try:
                    x = 2
                except Exception as e:
                    x = e
                """
            )
        )
        print(code)
        self.assertEqual(
            code.strip(),
            cwq(
                """
                try:
                    x?Exception$e = 2
                except Exception?x as e?Exception$x:
                    x?Exception$e = e?Exception$x
                """
            ).strip(),
        )

    def test_exception_unnamed(self):
        code = self.annotate_program(
            cwq(
                """
                try:
                    x = 2
                except Exception:
                    x = x
                """
            )
        )
        print(code)
        self.assertEqual(
            code.strip(),
            cwq(
                """
                try:
                    x?Exception = 2
                except Exception?x:
                    x?Exception = x?Exception
                """
            ).strip(),
        )

    def test_complicated_type_annot(self):
        code = self.annotate_program(
            cwq(
                """
                x: List[Dict[str, int]] = []
                """
            )
        )
        print(code)
        self.assertEqual(
            code.strip(),
            cwq(
                """
                x: List[Dict[str, int]] = []
                """
            ).strip(),
        )

    @expand_with_slow_tests(200, -1)
    def test_realistic(self, i):
        if i in {22, 31, 41, 57, 95, 100, 106, 109, 112, 114, 119, 181, 182}:
            # forward declaration of
            # input for 22/41/100/119
            # n for 31/57/112/114
            # m for 95
            # sp for 106
            # mp for 109
            # dp for 181
            # lo for 182 [this one's weird]
            return
        example = small_set_runnable_code_examples()[i]["solution"]
        print(example)
        code = self.annotate_program(example)
        print(code)


class DefUseMaskWithAbstractionsTest(DefUseMaskTestGeneric):
    def replace_s_expr(self, s_expr):
        if not isinstance(s_expr, NodeAST):
            return s_expr
        if s_expr.typ != ast.Expr:
            return s_expr
        [const] = s_expr.children
        if const.typ != ast.Constant:
            return s_expr
        leaf, _ = const.children
        leaf = leaf.leaf
        if not leaf.startswith("~"):
            return s_expr
        leaf = leaf[1:]
        return ParsedAST.parse_s_expression(leaf)

    def parse_with_hijacking(self, code):
        return ParsedAST.parse_python_module(code).map(self.replace_s_expr)

    def blank_abstraction(self, name, content):
        return Abstraction.of(name, ParsedAST.parse_python_statements(content), "seqS")

    def test_with_empty_abstraction(self):
        code = cwq(
            """
            u = 2
            k = u.count()
            "~(/splice (fn_1))"
            k = u.count()
            """
        )
        annotated = self.annotate_program(
            code,
            parser=self.parse_with_hijacking,
            abstrs=[self.blank_abstraction("fn_1", "a = int(input()); z = input()")],
        )
        print(annotated)
        self.assertEqual(
            cwq(annotated).strip(),
            cwq(
                """
                u?a$input$int$k$z = 2
                k?a$input$int$u$z = u?input$int.count()
                fn_1()
                k?a$input$int$u$z = u?a$input$int$k$z.count()
                """
            ).strip(),
        )

    def test_with_empty_abstraction_multi(self):
        code = cwq(
            """
            u = 2
            k = u.count()
            "~(/splice (fn_1))"
            k = u.count()
            "~(/splice (fn_2))"
            k = u.count()
            """
        )
        annotated = self.annotate_program(
            code,
            parser=self.parse_with_hijacking,
            abstrs=[
                self.blank_abstraction("fn_1", "a = int(input()); z = input()"),
                self.blank_abstraction("fn_2", "x = 3"),
            ],
        )
        print(annotated)
        self.assertEqual(
            cwq(annotated).strip(),
            cwq(
                """
                u?a$input$int$k$x$z = 2
                k?a$input$int$u$x$z = u?input$int.count()
                fn_1()
                k?a$input$int$u$x$z = u?a$input$int$k$z.count()
                fn_2()
                k?a$input$int$u$x$z = u?a$input$int$k$x$z.count()
                """
            ).strip(),
        )

    def test_with_symvars_ordered(self):
        code = cwq(
            """
            b = 2
            "~(fn_1 &a:0 &b:0)"
            a = a
            """
        )
        annotated = self.annotate_program(
            code,
            parser=self.parse_with_hijacking,
            abstrs=[
                Abstraction.of(
                    "fn_1",
                    "(Assign (list (Name %1 Store)) (Name %2 Load) None)",
                    "S",
                    dfa_symvars=["Name"] * 2,
                )
            ],
        )
        print(annotated)
        self.assertEqual(
            cwq(annotated).strip(),
            cwq(
                """
                b?a = 2
                # a?b = b
                fn_1(__ref__(a?b), __ref__(b))
                a?b = a?b
                """
            ).strip(),
        )

    def test_with_symvars_backwards(self):
        code = cwq(
            """
            b = 2
            "~(fn_1 &b:0 &a:0)"
            a = a
            """
        )
        annotated = self.annotate_program(
            code,
            parser=self.parse_with_hijacking,
            abstrs=[
                Abstraction.of(
                    "fn_1",
                    "(Assign (list (Name %2 Store)) (Name %1 Load) None)",
                    "S",
                    dfa_symvars=["Name"] * 2,
                )
            ],
        )
        print(annotated)
        self.assertEqual(
            cwq(annotated).strip(),
            cwq(
                """
                b?a = 2
                # a?b = b
                fn_1(__ref__(b), __ref__(a?b))
                a?b = a?b
                """
            ).strip(),
        )

    def test_with_metavariable_very_simple(self):
        code = cwq(
            """
            b = 2
            "~(fn_1 (Name &b:0 Load) &a:0)"
            a = a
            """
        )
        annotated = self.annotate_program(
            code,
            parser=self.parse_with_hijacking,
            abstrs=[
                Abstraction.of(
                    "fn_1",
                    "(Assign (list (Name %1 Store)) #0 None)",
                    "S",
                    dfa_symvars=["Name"],
                    dfa_metavars=["E"],
                )
            ],
        )
        print(annotated)
        self.assertEqual(
            cwq(annotated).strip(),
            cwq(
                """
                b?a = 2
                # a?b = b
                fn_1(__code__('b'), __ref__(a?b))
                a?b = a?b
                """
            ).strip(),
        )

    def test_symvar_reuse(self):
        code = cwq(
            """
            b = 2
            "~(/splice (fn_1 &b:0 &a:0))"
            a = a
            """
        )
        annotated = self.annotate_program(
            code,
            parser=self.parse_with_hijacking,
            abstrs=[
                Abstraction.of(
                    "fn_1",
                    "(/seq (Assign (list (Name %2 Store)) (Name %1 Load) None) (Assign (list (Name %2 Store)) (Name %1 Load) None))",
                    "seqS",
                    dfa_symvars=["Name"] * 2,
                )
            ],
        )
        print(annotated)
        self.assertEqual(
            cwq(annotated).strip(),
            cwq(
                """
                b?a = 2
                # a?b = b
                fn_1(__ref__(b), __ref__(a?b))
                a?b = a?b
                """
            ).strip(),
        )

    def test_symvar_used_in_metavariable(self):
        code = cwq(
            """
            b = 2
            "~(/splice (fn_1 (Name &a:0 Load) &b:0 &a:0))"
            a = a
            """
        )
        annotated = self.annotate_program(
            code,
            parser=self.parse_with_hijacking,
            abstrs=[
                Abstraction.of(
                    "fn_1",
                    "(/seq (Assign (list (Name %2 Store)) (Name %1 Load) None) (Assign (list (Name %2 Store)) #0 None))",
                    "seqS",
                    dfa_symvars=["Name"] * 2,
                    dfa_metavars=["E"],
                )
            ],
        )
        print(annotated)
        self.assertEqual(
            cwq(annotated).strip(),
            cwq(
                """
                b?a = 2
                # a?b = b
                # a?b = a?b
                fn_1(__code__('a?b'), __ref__(b), __ref__(a?b))
                a?b = a?b
                """
            ).strip(),
        )

    def test_definition_in_metavar(self):
        code = cwq(
            """
            b = 2
            "~(/splice (fn_1 (Assign (list (Name &c:0 Store)) (Name &b:0 Load) None) &c:0 &a:0))"
            a = a
            """
        )
        annotated = self.annotate_program(
            code,
            parser=self.parse_with_hijacking,
            abstrs=[
                Abstraction.of(
                    "fn_1",
                    "(/seq #0 (Assign (list (Name %2 Store)) (Name %1 Load) None))",
                    "seqS",
                    dfa_symvars=["Name"] * 2,
                    dfa_metavars=["S"],
                )
            ],
        )
        print(annotated)
        self.assertEqual(
            cwq(annotated).strip(),
            cwq(
                """
                b?a$c = 2
                # c?a$b = b
                # a?b$c = c?b
                fn_1(__code__('c?a$b = b'), __ref__(c?b), __ref__(a?b$c))
                a?b$c = a?b$c
                """
            ).strip(),
        )

    def test_definition_in_choiceseq(self):
        code = cwq(
            """
            b = 2
            "~(/splice (fn_1 &c:0 &a:0 (/choiceseq (Assign (list (Name &c:0 Store)) (Name &b:0 Load) None))))"
            a = a
            """
        )
        annotated = self.annotate_program(
            code,
            parser=self.parse_with_hijacking,
            abstrs=[
                Abstraction.of(
                    "fn_1",
                    "(/seq ?0 (Assign (list (Name %2 Store)) (Name %1 Load) None))",
                    "seqS",
                    dfa_symvars=["Name"] * 2,
                    dfa_choicevars=["seqS"],
                )
            ],
        )
        print(annotated)
        self.assertEqual(
            cwq(annotated).strip(),
            cwq(
                """
                b?a$c = 2
                # c?a$b = b
                # a?b$c = c?b
                fn_1(__ref__(c?b), __ref__(a?b$c), __code__('c?a$b = b'))
                a?b$c = a?b$c
                """
            ).strip(),
        )

    def test_impossible_likelihood_bug(self):
        # ensure that the likelihood computation doesn't crash
        # see https://github.com/kavigupta/neurosym-lib/pull/78 which fixed this
        code = cwq(
            """
            "~(/splice (fn_1 &b:0 &a:0 (/choiceseq)))"
            a = a
            """
        )
        program = self.parse_with_hijacking(code)
        abstrs = [
            Abstraction.of(
                "fn_1",
                "(/seq (Assign (list (Name %2 Store)) (Name %1 Load) None) ?0)",
                "seqS",
                dfa_symvars=["Name"] * 2,
                dfa_choicevars=["seqS"],
            )
        ]
        dfa, _, fam, dist = fit_to([program], parser=lambda x: x, abstrs=abstrs)
        print(program)
        print(dist)
        self.assertEqual(
            fam.compute_likelihood(dist, program.to_type_annotated_ns_s_exp(dfa, "M")),
            -float("inf"),
        )

    def test_out_of_order_within_abstraction(self):
        fn_3 = Abstraction.of(
            "fn_3",
            """
            (Expr
                (ListComp
                    #0
                    (list
                        (comprehension
                            (Name %1 Store)
                            (Call
                                #1
                                (list (_starred_content (Constant i10 None)))
                                nil)
                            nil
                            i0))))
            """,
            "S",
            dfa_symvars=["Name"],
            dfa_metavars=["E", "E"],
        )
        code = cwq(
            """
            "~(fn_3 (Name &x:0 Load) (Constant i2 None) &x:0)"
            x = 2
            """
        )
        annotated = self.annotate_program(
            code,
            parser=self.parse_with_hijacking,
            abstrs=[fn_3],
        )
        print(annotated)
        self.assertEqual(
            cwq(annotated).strip(),
            cwq(
                """
                fn_3(__code__('x'), __code__('2'), __ref__(x))
                x = 2
                """
            ).strip(),
        )

    def test_metavar_containing_abstraction(self):
        code = cwq(
            """
            b = 2
            "~(fn_2 (fn_1) &a:0)"
            a = a
            """
        )
        annotated = self.annotate_program(
            code,
            parser=self.parse_with_hijacking,
            abstrs=[
                Abstraction.of("fn_1", "(Name &b:0 Load)", "E"),
                Abstraction.of(
                    "fn_2",
                    "(Assign (list (Name %1 Store)) #0 None)",
                    "S",
                    dfa_symvars=["Name"],
                    dfa_metavars=["E"],
                ),
            ],
        )
        print(annotated)
        self.assertEqual(
            cwq(annotated).strip(),
            cwq(
                """
                b?a = 2
                # a?b = b
                fn_2(__code__('fn_1()'), __ref__(a?b))
                a?b = a?b
                """
            ).strip(),
        )


class DefUseMaskWithAbstractionsRealisticTest(DefUseMaskTestGeneric):
    @expand_with_slow_tests(len(load_stitch_output_set()), 10)
    def test_realistic_with_abstractions(self, i):
        x = copy.deepcopy(load_stitch_output_set()[i])
        abstractions = [
            Abstraction.of(name=f"fn_{it + 1}", **abstr)
            for it, abstr in enumerate(x["abstractions"])
        ]
        for code, rewritten in zip(x["code"], x["rewritten"]):
            self.assertAbstractionAnnotation(code, rewritten, abstractions)


class DefUseMaskWithAbstractionsRealisticAnnieSetTest(DefUseMaskTestGeneric):
    @expand_with_slow_tests(len(load_annies_compressed_individual_programs()), 10)
    def test_annies_compressed_with_abstractions(self, i):
        abstrs, rewritten = load_annies_compressed_individual_programs()[i]
        abstrs_dict = {x.name: x for x in abstrs}

        code = (
            ParsedAST.parse_s_expression(rewritten)
            .abstraction_calls_to_bodies_recursively(abstrs_dict)
            .to_s_exp()
        )
        self.assertAbstractionAnnotation(code, rewritten, abstrs)


class DefUseMaskWihAbstractionsLikliehoodAnnieSetTest(DefUseMaskTestGeneric):
    @expand_with_slow_tests(len(load_annies_compressed_individual_programs()), 10)
    def test_annies_compressed_realistic(self, i):
        abstrs, rewritten = load_annies_compressed_individual_programs()[i]
        rewritten = ParsedAST.parse_s_expression(rewritten)
        code = rewritten.abstraction_calls_to_bodies({x.name: x for x in abstrs})
        dfa, _, fam, dist = fit_to([rewritten, code], parser=lambda x: x, abstrs=abstrs)
        # should not error
        fam.compute_likelihood(dist, rewritten.to_type_annotated_ns_s_exp(dfa, "M"))<|MERGE_RESOLUTION|>--- conflicted
+++ resolved
@@ -37,17 +37,11 @@
             name = f"{name}?{'$'.join(alts)}"
         return f"const-&{name}:{scope}~Name"
 
-<<<<<<< HEAD
     def annotate_program(
         self, program, parser=ParsedAST.parse_python_module, abstrs=()
     ):
-        dfa, _, fam, _ = fit_to([program], parser=parser, abstrs=abstrs)
+        dfa, _, fam, _ = fit_to([program], parser=parser, abstrs=abstrs, include_type_preorder_mask=False)
         annotated = ParsedAST.parse_s_expression(
-=======
-    def annotate_program(self, program):
-        dfa, _, fam, _ = fit_to([program], include_type_preorder_mask=False)
-        return ParsedAST.parse_s_expression(
->>>>>>> 59b6b183
             ns.render_s_expression(
                 ns.annotate_with_alternate_symbols(
                     parser(program).to_type_annotated_ns_s_exp(dfa, "M"),
