import ast
import unittest

from imperative_stitch.parser import python_to_s_exp, s_exp_to_python, ParsedAST

from .utils import expand_with_slow_tests, small_set_examples


class ParseUnparseInverseTest(unittest.TestCase):
    def canonicalize(self, python_code):
        return ast.unparse(ast.parse(python_code))

    def assert_valid_s_exp(self, s_exp):
        if not isinstance(s_exp, list) or not s_exp:
            return
<<<<<<< HEAD
        self.assertTrue(
            isinstance(s_exp[0], type) or s_exp[0] in {"/seq"}, repr(s_exp[0])
        )
        self.assertTrue(len(s_exp) > 1, repr(s_exp))
=======
        if s_exp[0] not in {"/seq"}:
            self.assertTrue(isinstance(s_exp[0], type), repr(s_exp[0]))
            self.assertTrue(len(s_exp) > 1, repr(s_exp))
>>>>>>> 428b1664
        for y in s_exp[1:]:
            self.assert_valid_s_exp(y)

    def check(self, test_code):
        test_code = self.canonicalize(test_code)
        s_exp = python_to_s_exp(test_code, renderer_kwargs=dict(columns=80))
        # print(s_exp)
        s_exp_parsed = ParsedAST.parse_s_expression(s_exp)
        print(repr(s_exp_parsed))
        self.assert_valid_s_exp(s_exp_parsed)
        modified = s_exp_to_python(s_exp)
        self.assertEqual(test_code, modified)

    def test_basic_one_liners(self):
        self.check("x = 2")
        self.check("7")
        self.check("import abc")

    def test_sequence_of_statements(self):
        self.maxDiff = None
        self.check("x = 2\ny = 3\nz = 4")
        self.assertEqual(
            python_to_s_exp("x = 2\ny = 3\nz = 4", renderer_kwargs=dict(columns=80000)),
            "(Module (/seq (Assign (list (Name &x:0 Store)) (Constant i2 None) None) (Assign (list (Name &y:0 Store)) (Constant i3 None) None) (Assign (list (Name &z:0 Store)) (Constant i4 None) None)) nil)",
        )

    def test_globals(self):
        self.assertEqual(
            python_to_s_exp("import os", renderer_kwargs=dict(columns=80)),
            "(Module (/seq (Import (list (alias g_os None)))) nil)",
        )

    def test_builtins(self):
        self.check("print(True)")
        self.check("0")
        self.check("x = None")

    def test_if_expr(self):
        self.check("2 if x == 3 else 4")

    def test_strings(self):
        self.check("' '")
        self.check("x = 'abc '")
        self.check("x = 'a=é b=\\udc80 d=\U0010ffff'")
        self.check("x = '\\uABCD'")

    def test_lambda(self):
        self.check("lambda: 1 + 2")

    def test_if(self):
        self.check("if True: pass")

    def test_unparse_sequence(self):
        # should work with or without the Module wrapper
        self.assertEqual(
            s_exp_to_python(
                "(Module (/seq (Assign (list (Name &x:0 Store)) (Constant i2 None) None)) nil)"
            ),
            "x = 2",
        )

        self.assertEqual(
            s_exp_to_python(
                "(/seq (Assign (list (Name &x:0 Store)) (Constant i2 None) None))"
            ),
            "x = 2",
        )

    @expand_with_slow_tests(len(small_set_examples()))
    def test_realistic(self, i):
        try:
            print(small_set_examples()[i])
            self.check(small_set_examples()[i])
        except Exception as e:
            self.assertFalse(f"Error: {e}")
            raise e<|MERGE_RESOLUTION|>--- conflicted
+++ resolved
@@ -13,16 +13,9 @@
     def assert_valid_s_exp(self, s_exp):
         if not isinstance(s_exp, list) or not s_exp:
             return
-<<<<<<< HEAD
-        self.assertTrue(
-            isinstance(s_exp[0], type) or s_exp[0] in {"/seq"}, repr(s_exp[0])
-        )
-        self.assertTrue(len(s_exp) > 1, repr(s_exp))
-=======
         if s_exp[0] not in {"/seq"}:
             self.assertTrue(isinstance(s_exp[0], type), repr(s_exp[0]))
             self.assertTrue(len(s_exp) > 1, repr(s_exp))
->>>>>>> 428b1664
         for y in s_exp[1:]:
             self.assert_valid_s_exp(y)
 
