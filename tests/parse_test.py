--- conflicted
+++ resolved
@@ -5,10 +5,7 @@
 import neurosym as ns
 from parameterized import parameterized
 
-<<<<<<< HEAD
-=======
 from imperative_stitch.compress.abstraction import Abstraction
->>>>>>> f8b3b9db
 from imperative_stitch.data.stitch_output_set import (
     load_stitch_output_set,
     load_stitch_output_set_no_dfa,
