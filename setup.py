import setuptools

with open("README.md", "r") as fh:
    long_description = fh.read()

setuptools.setup(
    name="imperative_stitch",
<<<<<<< HEAD
    version="3.6.14",
    author="Kavi Gupta, Matt Bowers",
=======
    version="3.6.13",
    author="Kavi Gupta, Maddy Bowers",
>>>>>>> bddedd38
    author_email="imperative-stitch@kavigupta.org",
    description="Imperative version of stitch.",
    long_description=long_description,
    long_description_content_type="text/markdown",
    url="https://github.com/kavigupta/imperative-stitch",
    packages=setuptools.find_packages(),
    classifiers=[
        "Programming Language :: Python :: 3.8",
        "Operating System :: OS Independent",
    ],
    python_requires=">=3.8",
    install_requires=[
        "datasets==2.10.1",
        "ast_scope>=0.4.2",
        "permacache>=3.7.0",
        "frozendict==2.3.8",
        # my fork of python-graphs, update this to the latest commit hash
        "python-graphs @ https://github.com/kavigupta/python-graphs/archive/693b2bc5e65a0f930617d75c3fb0c1750d35a622.zip",
        "neurosym==0.0.25",
    ],
)<|MERGE_RESOLUTION|>--- conflicted
+++ resolved
@@ -5,13 +5,8 @@
 
 setuptools.setup(
     name="imperative_stitch",
-<<<<<<< HEAD
     version="3.6.14",
-    author="Kavi Gupta, Matt Bowers",
-=======
-    version="3.6.13",
     author="Kavi Gupta, Maddy Bowers",
->>>>>>> bddedd38
     author_email="imperative-stitch@kavigupta.org",
     description="Imperative version of stitch.",
     long_description=long_description,
